# -*- coding: utf-8 -*-

"""
Launches the preprocessing operations for datasets.
This script provides functionalities for preprocessing datasets,
<<<<<<< HEAD
including Brightness adjustment, JSON generation and image normalization.
=======
including auto brightness/contrast adjustment, JSON generation and image normalization.
>>>>>>> 836a9381
It prompts the user for the necessary directories and parameters,
validates the input, and then executes the preprocessing tasks.

This module allows for the following operations:
    - Auto brightness/contrast adjustment.
    - Json generation.
    - Normalization of masks in 8-bit grayscale format.

@author: Pierre.FANCELLI
"""

# Standard library
import os
from pathlib import Path
from typing import Any, Dict, List, Tuple


# Local application imports
from tools import menu, utils as vf
from tools import display_color as dc
from tools.constants import DISPLAY_COLORS as colors
from tools.constants import IMAGE_EXTENSIONS
from preprocessing import brightness_contrast_adjuster
from preprocessing import image_normalizer
from preprocessing import json


#=============================================================================

class LaunchPreprocessing:

    def __init__(self) -> None:

        self.display = dc.DisplayColor()

    def menu_preprocessing(self) -> None:
        """
        This module allows for the following operations:
            - Auto brightness/contrast adjustment.
            - Json generation
            - Normalization of masks in 8-bit grayscale format.
        """

        preprocessing_menu = menu.Menu('Preprocessing')
        while True:
            preprocessing_menu.display_menu()
            choice = preprocessing_menu.selection()

            # **** Auto brightness/contrast adjustment ****
            if choice == 1:
                self.launch_auto_adjust_brightness_contrast()

            # **** Json generation ****
            if choice == 2:
                self.launch_json_generation()

            # **** Normalization ****
            elif choice == 3:
                self.launch_normalisation()

            # **** Return main menu ****
            elif choice == 4:
                return

    def launch_auto_adjust_brightness_contrast(self) -> None:
        """
        Perform automatic brightness/contrast adjustment similar to Fiji's autoAdjust()
        for TIFF images (8-bit grayscale).
        """

        vf.print_box("Auto brightness/contrast adjustment")

        # 1) Get and validate data_dir
        sequence_dir = Path(vf.get_path_color("Enter the image sequence directory"))
        if not sequence_dir.is_dir():
            self.display.print(f"Invalid sequence directory: {sequence_dir}", colors["error"])
            return

<<<<<<< HEAD
        # 2) Type of adjustment
        prompt = "Choose the type of brightness adjustment : " \
                " (s)ingle image / (a)ll images " 
        adjustment_type = vf.brigth_mode(prompt)
        print(f"Adjustment type: {adjustment_type}")

        # 3) Find all subfolders
        subdirs = [p for p in data_dir.iterdir() if p.is_dir()]
        if not subdirs:
            self.display.print("The data directory is empty", colors["error"])
            return

        # 4) Identify which subfolders actually contain .tif images
        valid_subfolders: list[Path] = []
        for sub in subdirs:
            images_dir = sub / "images"
            if not images_dir.is_dir():
                self.display.print(f"{sub.name}/images not found", colors["error"])
                return

            tif_files = []
            for ext in IMAGE_EXTENSIONS:
                tif_files.extend(images_dir.glob(f"*{ext}"))
            tif_files = sorted(tif_files)

            if not tif_files:
                self.display.print(f"No .tif files in {sub.name}/images", colors["error"])
=======
        # 2) Select the hmin/hmax calculation mode used in auto brightness/contrast adjustment:
        # - "ref image": the reference image is used for reference to defines hmin/hmax for all images
        # - "per image": each image calculates its own hmin/hmax
        prompt = "Select the calculation mode of hmin/hmax\n" \
                " (r)ef image / (p)er image "
        hmin_hmax_calc_mode = vf.get_hmin_hmax_calc_mode(prompt)

        # 3) Identify all .tif files in the input directory
        tif_files = []
        for ext in IMAGE_EXTENSIONS:
            tif_files.extend(sequence_dir.glob(f"*{ext}"))
        tif_files = sorted(tif_files)

        if not tif_files:
            self.display.print(f"No .tif files in {sequence_dir}", colors["error"])
            return

        # 4) Select the reference image if using "ref image" mode
        ref_img_name = None
        if hmin_hmax_calc_mode == "ref_image":
            ref_img_name = Path(vf.get_file_name_color("Enter the reference image name"))
            ref_img_path = Path(sequence_dir) / ref_img_name
            print(ref_img_path)
            if not ref_img_path.is_file():
                self.display.print(f"Invalid reference image: {ref_img_name}", colors["error"])
>>>>>>> 836a9381
                return
        
        # 5) Proceed with auto brightness/contrast adjustment
        self.display.print("Starting auto brightness/contrast adjustment", colors["warning"])
        raw_folder_name = "raw_" + os.path.basename(sequence_dir)
        raw_images = os.path.join(os.path.dirname(sequence_dir), raw_folder_name)

        # a) Rename images → raw_images (only if raw_images doesn’t already exist)
        if os.path.exists(raw_images):
            self.display.print(
<<<<<<< HEAD
                "No valid subfolders found for rightness adjustment", colors["error"]
            )
            return

        # 5) Proceed with Brightness adjustment
        self.display.print("Starting Brightness adjustment", colors["warning"])
        for sub in valid_subfolders:
            images_dir   = sub / "images"
            raw_images   = sub / "raw_images"
            new_images   = sub / "images"  # will be recreated

            # a) Rename images → raw_images (only if raw_images doesn’t already exist)
            if raw_images.exists():
                self.display.print(
                    f"{sub.name}/raw_images already exists, skipping rename", colors["warning"]
                )
            else:
                os.rename(images_dir, raw_images)

            # b) Recreate masks/ directory
            new_images.mkdir(exist_ok=True)

            # # c) Adjust brightness all TIFFs
            # brightness = brightness_adjust.BrightnessAdjust(
            #     str(raw_images),
            #     str(new_images),
            #     mode=adjustment_type
            # )
            # brightness.brightness_images()

        self.display.print("Data brightness adjust complete", colors["ok"])
=======
                f"{raw_images} already exists, skipping rename", colors["warning"]
            )
        else:
            os.rename(sequence_dir, raw_images)

        # b) Recreate images directory
        sequence_dir.mkdir(exist_ok=True)
>>>>>>> 836a9381

        # 6) Auto brightness/contrast adjustment
        auto_adjuster = brightness_contrast_adjuster.BrightnessContrastAdjuster(
            input_path=raw_images,
            output_path=sequence_dir
        )
        auto_adjuster.auto_adjust_brightness_contrast(hmin_hmax_mode=hmin_hmax_calc_mode, ref_img_path=ref_img_path)

    def launch_json_generation(self,
        data_dir: str | None = None,
        file_name_report: str | None = None,
        append: bool = False
    ) -> None:
        """
        Generates a JSON file containing statistics about the datasets.
        """

        vf.print_box("JSON generation")

        # 1) Ensure data_dir is a Path
        if data_dir is None:
            data_dir = Path(vf.get_path_color("Enter the data directory"))
        else:
            data_dir = Path(data_dir)

        # 2) Choose percentage
        if vf.answer_yes_or_no("Do you want to use all the data to generate data statistics ?"):
            percentage_to_process = 1.0
        else:
            prompt = "Please enter a percentage between 1 and 100"
            percentage_to_process = vf.input_percentage(prompt)

        # 3) JSON output path
        if file_name_report is None:
            file_name_report = data_dir / "data_stats.json"
        else:
            file_name_report = Path(file_name_report)

        # 4) Gather subfolder Paths
        subfolders = [p for p in data_dir.iterdir() if p.is_dir()]
        if not subfolders:
            self.display.print("The data directory is empty", colors["error"])
            return

        valid_subfolders = []
        for sub in subfolders:
            images_dir = sub / "images"
            if not images_dir.is_dir():
                self.display.print(f"{sub.name}/images not found", colors["error"])
                continue

            tif_files = []
            for ext in IMAGE_EXTENSIONS:
                tif_files.extend(images_dir.glob(f"*{ext}"))
            tif_files = sorted(tif_files)

            if not tif_files:
                self.display.print(f"No tif files in {sub.name}/images", colors["error"])
                continue

            valid_subfolders.append(sub.name)

        if not valid_subfolders:
            self.display.print("No valid subfolders found for JSON generation", colors["error"])
            return

        # 5) Launch generation
        self.display.print("Starting JSON generation", colors["warning"])

        json_generation = json.Json(
            json.JsonConfig(
                parent_dir=data_dir,
                subfolders=valid_subfolders,
                json_file=file_name_report,
                percentage_to_process=percentage_to_process
            )
        )
        json_generation.process_datasets(append=append)

        self.display.print("JSON generation complete", colors["ok"])


    def launch_normalisation(self)-> None:
        """
        Normalizes TIFF masks (8-bit grayscale) by first moving them to
        raw_masks/ and then rewriting masks/ with the normalized output.
        """

        vf.print_box("Data Normalisation")

        # 1) Get and validate data_dir
        data_dir = Path(vf.get_path_color("Enter the data directory"))
        if not data_dir.is_dir():
            self.display.print(f"Invalid data directory: {data_dir}", colors["error"])
            return

        # 2) Find all subfolders
        subdirs = [p for p in data_dir.iterdir() if p.is_dir()]
        if not subdirs:
            self.display.print("The data directory is empty", colors["error"])
            return

        # 3) Identify which subfolders actually contain .tif masks
        valid_subfolders: list[Path] = []
        for sub in subdirs:
            masks_dir = sub / "masks"
            if not masks_dir.is_dir():
                self.display.print(f"{sub.name}/masks not found", colors["error"])
                return

            tif_files = []
            for ext in IMAGE_EXTENSIONS:
                tif_files.extend(masks_dir.glob(f"*{ext}"))
            tif_files = sorted(tif_files)

            if not tif_files:
                self.display.print(f"No .tif files in {sub.name}/masks", colors["error"])
                return

            valid_subfolders.append(sub)

        if not valid_subfolders:
            self.display.print(
                "No valid subfolders found for normalization", colors["error"]
            )
            return

        # 4) Proceed with normalization
        self.display.print("Starting data normalisation", colors["warning"])
        for sub in valid_subfolders:
            masks_dir   = sub / "masks"
            raw_masks   = sub / "raw_masks"
            new_masks   = sub / "masks"  # will be recreated

            # a) Rename masks → raw_masks (only if raw_masks doesn’t already exist)
            if raw_masks.exists():
                self.display.print(
                    f"{sub.name}/raw_masks already exists, skipping rename", colors["warning"]
                )
            else:
                os.rename(masks_dir, raw_masks)

            # b) Recreate masks/ directory
            new_masks.mkdir(exist_ok=True)

            # c) Normalize all TIFFs
            normalizer = image_normalizer.ImageNormalizer(
                str(raw_masks),
                str(new_masks)
            )
            normalizer.normalize_images()

        self.display.print("Data normalisation complete", colors["ok"])<|MERGE_RESOLUTION|>--- conflicted
+++ resolved
@@ -3,11 +3,7 @@
 """
 Launches the preprocessing operations for datasets.
 This script provides functionalities for preprocessing datasets,
-<<<<<<< HEAD
-including Brightness adjustment, JSON generation and image normalization.
-=======
 including auto brightness/contrast adjustment, JSON generation and image normalization.
->>>>>>> 836a9381
 It prompts the user for the necessary directories and parameters,
 validates the input, and then executes the preprocessing tasks.
 
@@ -86,35 +82,6 @@
             self.display.print(f"Invalid sequence directory: {sequence_dir}", colors["error"])
             return
 
-<<<<<<< HEAD
-        # 2) Type of adjustment
-        prompt = "Choose the type of brightness adjustment : " \
-                " (s)ingle image / (a)ll images " 
-        adjustment_type = vf.brigth_mode(prompt)
-        print(f"Adjustment type: {adjustment_type}")
-
-        # 3) Find all subfolders
-        subdirs = [p for p in data_dir.iterdir() if p.is_dir()]
-        if not subdirs:
-            self.display.print("The data directory is empty", colors["error"])
-            return
-
-        # 4) Identify which subfolders actually contain .tif images
-        valid_subfolders: list[Path] = []
-        for sub in subdirs:
-            images_dir = sub / "images"
-            if not images_dir.is_dir():
-                self.display.print(f"{sub.name}/images not found", colors["error"])
-                return
-
-            tif_files = []
-            for ext in IMAGE_EXTENSIONS:
-                tif_files.extend(images_dir.glob(f"*{ext}"))
-            tif_files = sorted(tif_files)
-
-            if not tif_files:
-                self.display.print(f"No .tif files in {sub.name}/images", colors["error"])
-=======
         # 2) Select the hmin/hmax calculation mode used in auto brightness/contrast adjustment:
         # - "ref image": the reference image is used for reference to defines hmin/hmax for all images
         # - "per image": each image calculates its own hmin/hmax
@@ -140,7 +107,6 @@
             print(ref_img_path)
             if not ref_img_path.is_file():
                 self.display.print(f"Invalid reference image: {ref_img_name}", colors["error"])
->>>>>>> 836a9381
                 return
         
         # 5) Proceed with auto brightness/contrast adjustment
@@ -151,39 +117,6 @@
         # a) Rename images → raw_images (only if raw_images doesn’t already exist)
         if os.path.exists(raw_images):
             self.display.print(
-<<<<<<< HEAD
-                "No valid subfolders found for rightness adjustment", colors["error"]
-            )
-            return
-
-        # 5) Proceed with Brightness adjustment
-        self.display.print("Starting Brightness adjustment", colors["warning"])
-        for sub in valid_subfolders:
-            images_dir   = sub / "images"
-            raw_images   = sub / "raw_images"
-            new_images   = sub / "images"  # will be recreated
-
-            # a) Rename images → raw_images (only if raw_images doesn’t already exist)
-            if raw_images.exists():
-                self.display.print(
-                    f"{sub.name}/raw_images already exists, skipping rename", colors["warning"]
-                )
-            else:
-                os.rename(images_dir, raw_images)
-
-            # b) Recreate masks/ directory
-            new_images.mkdir(exist_ok=True)
-
-            # # c) Adjust brightness all TIFFs
-            # brightness = brightness_adjust.BrightnessAdjust(
-            #     str(raw_images),
-            #     str(new_images),
-            #     mode=adjustment_type
-            # )
-            # brightness.brightness_images()
-
-        self.display.print("Data brightness adjust complete", colors["ok"])
-=======
                 f"{raw_images} already exists, skipping rename", colors["warning"]
             )
         else:
@@ -191,7 +124,6 @@
 
         # b) Recreate images directory
         sequence_dir.mkdir(exist_ok=True)
->>>>>>> 836a9381
 
         # 6) Auto brightness/contrast adjustment
         auto_adjuster = brightness_contrast_adjuster.BrightnessContrastAdjuster(
