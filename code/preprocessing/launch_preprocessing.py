# -*- coding: utf-8 -*-
"""
Launches the preprocessing operations for datasets.
This script provides functionalities for preprocessing datasets,
including JSON generation and image normalization.
It prompts the user for the necessary directories and parameters,
validates the input, and then executes the preprocessing tasks.

This module allows for the following operations:
    - Json generation.
    - Normalization of masks in 8-bit grayscale format.

@author: Pierre.FANCELLI
"""

import os

from tools import error_report as re
from tools import utils as ut
from tools import display_color as dc
from tools import constants as ct
from tools.constants import DISPLAY_COLORS as colors
from tools import menu


from preprocessing import image_normalizer
from preprocessing import json

#=============================================================================

class LaunchPreprocessing:

    def __init__(self):
        """
        Initializes the LaunchPreprocessing class.
        """

    def input_percentage(self,message):
        """
        This function returns a real number between 0 and 1
        that corresponds to a percentage.
        """
        display = dc.DisplayColor()
        while True:
            try:
                value = float(input(f"[?] {message} : "))
                if 1 <= value <= 100:
                    return value / 100

                text = f"[X] Error: The value must be between 1 and 100. {ct.BELL}"
                display.print(text, colors['error'])
            except ValueError:
                text = f"[X] Error: Please enter a valid number. {ct.BELL}"
                display.print(text, colors['error'])

    def menu_preprocessing(self):
        """
        This module allows for the following operations:
            - Json generation
            - Normalization of masks in 8-bit grayscale format.
        """

        preprocessing_menu = menu.Menu('Preprocessing')
        while True:
            preprocessing_menu.display_menu()
            choice = preprocessing_menu.selection()

            # **** Json generation ****
            if choice == 1:
                self.launch_json_generation()

            # **** Normalization ****
            elif choice == 2:
                self.launch_normalisation()

            # **** Return main menu ****
            elif choice == 3:
                return

    def launch_json_generation(self,data_dir=None,file_name_report=None):
        """
        Generates a JSON file containing statistics about the datasets.
        """

        ut.print_box("Json Generation")

        report_json = re.ErrorReport()
        if data_dir is None:
<<<<<<< HEAD
            data_dir = vf.get_path_color("Enter the data directory")
        select = vf.answer_yes_or_no("Use all the data (100%) ?")
=======
            data_dir = ut.get_path("Enter the data directory")
        select = ut.answer_yes_or_no("Use all the data (100%) ?")
>>>>>>> d76ce6de
        if select :
            percentage_to_process = 1.0
        else :
            percentage_to_process = self.input_percentage("Please enter a number between 1 and 100")

        if file_name_report is None:
            file_name_report = os.path.join(data_dir, '', 'data_stats.json')

        subfolders = [f.name for f in os.scandir(data_dir) if f.is_dir()]

        valid_subfolders = []
        if len(subfolders) == 0 :
            report_json.add(" - The data directory is Empty ", '')
        else:
            for f in subfolders :
                path = os.path.join(data_dir, f, 'images')
                ut.validate_subfolders(path, f, valid_subfolders, report_json,
                                    folder_type='images')

        if report_json.is_report() == 0 :
            print("[!] Starting Json generation")
            json_generation = json.Json(
                                    json.JsonConfig(
                                        parent_dir = data_dir,
                                        subfolders=valid_subfolders,
                                        json_file=file_name_report,
                                        report=report_json,
                                        percentage_to_process=percentage_to_process
                                    ))
            try:
                json_generation.process_datasets()
            except (IOError, ValueError) as e:
                print(e)

        report_json.status("Json Generation")

    def launch_normalisation(self):
        """
        Normalization of masks in 8-bit grayscale format
        """
        ut.print_box("Data Normalization")

        report_normal = re.ErrorReport()
<<<<<<< HEAD
        data_dir = vf.get_path_color("Enter the data directory")
=======
        data_dir = ut.get_path("Enter the data directory")
>>>>>>> d76ce6de
        subfolders = [f.name for f in os.scandir(data_dir) if f.is_dir()]

        valid_subfolders = []
        if len(subfolders) == 0 :
            report_normal.add(" - The data directory is Empty ", '')
        else:
            for f in subfolders :
                path = os.path.join(data_dir, f, 'masks')
                ut.validate_subfolders(path, f, valid_subfolders, report_normal,
                                    folder_type='masks')
            # # rename masks to raw_masks
            for f in valid_subfolders:
                old_directory = os.path.join(data_dir, f, 'masks')
                new_directory = os.path.join(data_dir, f, 'raw_masks')
                if not os.path.exists(new_directory):
                    os.rename(old_directory, new_directory)

        if report_normal.is_report() == 0 :
            print("[!] Starting Data normalization")
            for f in valid_subfolders:
                print(f" - {f} :")
                in_path = os.path.join(data_dir, f, 'raw_masks')
                out_path = os.path.join(data_dir, f, 'masks')
                os.makedirs(out_path, exist_ok=True)

                normalizer = image_normalizer.ImageNormalizer(in_path, out_path, report_normal)

                try:
                    normalizer.normalize_images()
                except (IOError, ValueError) as e:
                    print(e)

        report_normal.status("Data Normalization")<|MERGE_RESOLUTION|>--- conflicted
+++ resolved
@@ -86,13 +86,8 @@
 
         report_json = re.ErrorReport()
         if data_dir is None:
-<<<<<<< HEAD
-            data_dir = vf.get_path_color("Enter the data directory")
-        select = vf.answer_yes_or_no("Use all the data (100%) ?")
-=======
             data_dir = ut.get_path("Enter the data directory")
         select = ut.answer_yes_or_no("Use all the data (100%) ?")
->>>>>>> d76ce6de
         if select :
             percentage_to_process = 1.0
         else :
@@ -136,11 +131,7 @@
         ut.print_box("Data Normalization")
 
         report_normal = re.ErrorReport()
-<<<<<<< HEAD
-        data_dir = vf.get_path_color("Enter the data directory")
-=======
         data_dir = ut.get_path("Enter the data directory")
->>>>>>> d76ce6de
         subfolders = [f.name for f in os.scandir(data_dir) if f.is_dir()]
 
         valid_subfolders = []
