--- conflicted
+++ resolved
@@ -121,15 +121,10 @@
             image_path = os.path.join(folder_path, image_files[idx])
             image = cv2.imread(image_path, cv2.IMREAD_COLOR)
             if image is None:
-<<<<<<< HEAD
-                self.add_to_report(" - J_son ", f" - Unable to load image at path: {image_path}")
-                print(f" Unable to load image at path: {image_path}")
-=======
                 self.config["report"].add(
                     f"Unable to load image at path: {image_path}",
                     " - Skipping this image.")
                 print(f"Unable to load image at path: {image_path}")
->>>>>>> 1d064890
                 continue
 
             image = cv2.cvtColor(image, cv2.COLOR_BGR2RGB)
