--- conflicted
+++ resolved
@@ -57,17 +57,9 @@
             else:
                 hyperparameters = Hyperparameters(hyperparameters_path)
                 params = hyperparameters.get_parameters().get("Training", {})
-<<<<<<< HEAD
-                metrics = [
-                    metric.strip()
-                    for metric in params.get("metrics", "Jaccard").split(",") 
-                    if metric.strip()
-                ]
-=======
                 metrics = [metric.strip()
                             for metric in params.get("metrics", "Jaccard").split(",")
                               if metric.strip()]
->>>>>>> f2b88fcd
 
                 # Check for Metrics
                 if not metrics:
@@ -75,18 +67,6 @@
                     initial_condition = False
                 else :
                     # Filter out 'ConfusionMatrix' if it's part of the metrics
-<<<<<<< HEAD
-                    available_metrics = [
-                        metric for metric in metrics if metric != "ConfusionMatrix"
-                    ]
-
-                    # Display the Metric available Menu
-                    menu_metric = ['Metric'] + available_metrics
-                    metric_menu = sl.Menu('Dynamic',menu_metric, style = 'rounds')
-                    metric_menu.display_menu()
-                    choice = metric_menu.selection()
-                    selected_metric = metrics[choice - 1]
-=======
                     available_metrics = [metric for metric in metrics
                                          if metric != "ConfusionMatrix"]
 
@@ -99,7 +79,6 @@
                         metric_menu.display_menu()
                         choice = metric_menu.selection()
                         selected_metric = metrics[choice - 1]
->>>>>>> f2b88fcd
 
                     # Check for the existence of the *.pth files
                     files = [f for f in os.listdir(run_dir) if f.endswith(".pth")]
