--- conflicted
+++ resolved
@@ -41,13 +41,8 @@
         selected_metric =""
         initial_condition = True
 
-<<<<<<< HEAD
         data_dir = vf.get_path_color("Enter the directory containing data to predict")
         run_dir = vf.get_path_color("Enter the directory containing model weights")
-=======
-        data_dir = ut.get_path("Enter the directory containing data to predict")
-        run_dir = ut.get_path("Enter the directory containing model weights")
->>>>>>> d76ce6de
 
         subfolders = [f.name for f in os.scandir(data_dir) if f.is_dir()]
         if len(subfolders) == 0 :
