"""
Inference module for performing predictions on large images using a trained model.

This module handles the initialization of the model, loading of datasets,
and performing patch-based predictions to reconstruct full-size output images.
"""
import sys
import os
import glob
import json
import numpy as np

from PIL import Image
from tqdm import tqdm

import torch
from torch import nn
import torch.nn.functional as nn_func
from torch.utils.data import DataLoader

<<<<<<< HEAD
from commun.tiffdatasetloader import TiffDatasetLoader
from commun.paramconverter import ParamConverter
from commun.model_registry import model_mapping

from patchify import unpatchify
=======
from patchify import unpatchify

from commun.tiffdatasetloader import TiffDatasetLoader
from commun.tiffdatasetloader import TiffDatasetLoaderConfig
from commun.paramconverter import ParamConverter
from commun.model_registry import model_mapping
from commun.model_registry import model_config_mapping
>>>>>>> 1d064890

sys.path.append(os.path.dirname(os.path.dirname(os.path.abspath(__file__))))

#==============================================================================
class Inference:
    """ 
    A class for performing inference using a pre-trained model.

    This class handles the initialization of the model, loading of datasets,
    and performing patch-based predictions to reconstruct full-size output images.

    It supports various model types and configurations, allowing for flexible inference
    on large images by processing them in smaller patches.

    """
    def __repr__(self):
        """
        Returns a string representation of the Inference class.

        Returns:
            str: A string indicating the class name.
        """
        return 'Inference'

    def add_to_report(self, text, who):
        """
            Add a message to a report
        """
        if self.config["report"] is not None:
            self.config["report"].add(text, who)

    def __init__(self, **kwargs):
        """
        Initializes the Inference class with the necessary parameters and model setup.

        Args:
            **kwargs: Keyword arguments containing configuration parameters such as:
                - data_dir (str): Directory containing the input data.
                - run_dir (str): Directory for saving results and loading model weights.
                - hyperparameters (Hyperparameters): An object containing model
                                    and training parameters.
                - selected_metric (str): Metric used for model evaluation.
        """

        self.config = {
            'param_converter': ParamConverter(),
            'device': 'cuda' if torch.cuda.is_available() else 'cpu',
            'data_dir': kwargs.get('data_dir', ''),
            'run_dir': kwargs.get('run_dir', ''),
            'hyperparameters': kwargs.get('hyperparameters', None),
            'metric': kwargs.get('selected_metric', 'Jaccard'),
            "report":kwargs.get('report'),
            "model_params": {},
            "data_params": {},
            "train_params": {},
            "data_stats": {},
            "img_res": 560,
            "crop_size": 224,
            "num_classes": 1,
            "model_mapping": model_mapping,
            "model_config_mapping": model_config_mapping,
            "model": None,
        }

        if self.config["param_converter"] is None:
            text = "The 'hyperparameters' argument must be provided and not None."
            self.add_to_report(text, '')
            raise ValueError(text)

        # Extract category-wise parameters
        self.config["model_params"] = self.config["hyperparameters"].get_parameters()['Model']
        self.config["data_params"] = self.config["hyperparameters"].get_parameters()['Data']
        self.config["train_params"] = self.config["hyperparameters"].get_parameters()['Training']

        # Initialize dataset parameters
        self.config["img_res"] = int(self.config["data_params"].get('img_res', 560))
        self.config["crop_size"] = int(self.config["data_params"].get('crop_size', 224))
        self.config["num_classes"] = int(self.config["model_params"].get('num_classes', 1))
        self.config["num_classes"] = (
            1 if self.config["num_classes"] <= 2 else self.config["num_classes"]
        )
        self.config["data_stats"] = self.load_data_stats_from_json()
        self.config["model_mapping"] = model_mapping
        self.config["model_config_mapping"] = model_config_mapping


        self.config["model"] = self.initialize_model()

    def initialize_model(self) -> nn.Module:
        """
        Initializes the model based on the specified model type and loads the pre-trained weights.

        Returns:
            nn.Module: The initialized model ready for inference.

        Raises:
            ValueError: If the specified model type is not supported
            or if there is an error converting parameters.
        """
        model_name = self.config["model_params"].get('model_type', 'UnetVanilla')
        if model_name not in self.config["model_mapping"]:
            text =f" - Model '{model_name}' is not supported"
            self.add_to_report(text,'')
            raise ValueError(f" Model '{model_name}' is not supported.\n"
                             " Check your 'model_mapping'.")

        model_class = self.config["model_mapping"][model_name]
        model_config_class = self.config["model_config_mapping"][model_name]

        self.config["model_params"]['num_classes'] = self.config["num_classes"]

        required_params = {
            k: self.config["param_converter"].convert_param(v)
            for k, v in self.config["model_params"].items() if k in model_class.REQUIRED_PARAMS
        }
        optional_params = {
            k: self.config["param_converter"].convert_param(v)
            for k, v in self.config["model_params"].items() if k in model_class.OPTIONAL_PARAMS
        }

        # Ensure `model_type` is not included in the parameters
        required_params.pop('model_type', None)
        optional_params.pop('model_type', None)

        # Ensure 'num_classes' is only in the required parameters,
        # remove it from optional if present
        if 'num_classes' in optional_params:
            del optional_params['num_classes']

        try:
            # Convert the required parameters to their correct types as defined by the model class
            typed_required_params = {
                k: model_class.REQUIRED_PARAMS[k](v) for k, v in required_params.items()
            }
        except ValueError as e:
            text =f" - Error converting parameters for model '{model_name}':\n {e}"
            self.add_to_report(text,'')
            raise ValueError(f" Error converting parameters for model '{model_name}':"
                             "\n {e}") from e

        # Initialize the model
        model = model_class(
            model_config_class(
                **typed_required_params, **optional_params
            )).to(self.config["device"])

        # Load pre-trained weights
        checkpoint_path = os.path.join(
            str(self.config["run_dir"]),
            f"model_best_{self.config["metric"]}.pth"
        )
        if not os.path.exists(checkpoint_path):
            text =f" - Checkpoint not found at '{checkpoint_path}'"
            self.add_to_report(text,'')
            raise FileNotFoundError(f" Checkpoint not found at '{checkpoint_path}'.\n"
                                    " Ensure the path is correct.")

<<<<<<< HEAD
        checkpoint = torch.load(checkpoint_path, map_location=self.device, weights_only=True)
=======
        checkpoint = torch.load(checkpoint_path, map_location=self.config["device"])
>>>>>>> 1d064890
        model.load_state_dict(checkpoint)
        model.eval()  # Set the model to evaluation mode

        return model

    def load_dataset(self):
        """
        Initializes the dataset loader in inference mode to process all images.

        Returns:
            DataLoader: A DataLoader object for iterating over the dataset.
        """
        # Prepare dataset structure
        img_data = {}
        indices = []

        for subfolder in os.listdir(self.config["data_dir"]):
            img_folder = os.path.join(
                str(self.config["data_dir"]),
                str(subfolder),
                "images")

            if not os.path.isdir(img_folder):
                continue

            img_data[subfolder] = sorted(
                glob.glob(os.path.join(img_folder, "*.*"))
            )
            for i in range(len(img_data[subfolder])):
                indices.append((subfolder, i))

            preds = f"preds_{self.config["metric"]}"
            preds_folder = os.path.join(
                str(self.config["data_dir"]),
                str(subfolder),
                str(preds))
            os.makedirs(preds_folder, exist_ok=True)

        dataset = TiffDatasetLoader(
            TiffDatasetLoaderConfig(
                img_data=img_data,
                indices=indices,
                data_stats=self.config["data_stats"],
                num_classes=self.config["num_classes"],
                img_res=self.config["img_res"],
                crop_size=(self.config["crop_size"], self.config["crop_size"]),
                inference_mode=True,
            )
        )
        return DataLoader(dataset, batch_size=1, shuffle=False,pin_memory=torch.cuda.is_available())

    def load_data_stats_from_json(self):
        """
        Loads normalization statistics from a JSON file and populates self.data_stats.

        Returns:
            dict: A dictionary containing the loaded data statistics.

        Raises:
            Exception: If there is an error loading the JSON file.
        """
        json_file_path = os.path.join(str(self.config["run_dir"]), 'data_stats.json')
        try:
            # Read the JSON file
            with open(json_file_path, 'r', encoding='utf-8') as file:
                raw_data_stats = json.load(file)

            # Convert the JSON content to the desired format
            self.config["data_stats"] = {
                key: [np.array(values[0]), np.array(values[1])]
                for key, values in raw_data_stats.items()
            }

            print(" Data stats loaded successfully.")
            return self.config["data_stats"]  # Return for verification if needed

        except Exception as e:
            print(f" Error loading data stats: {e}")
            text =f" - Error loading data stats: {e}"
            self.add_to_report(text,'')
            raise

    def predict(self):
        """
        Performs patch-based predictions on the dataset and saves the results.

        This method processes large images in smaller patches, predicts using the model,
        and stitches the patches back together to form the full-size output image.
        """
        dataloader = self.load_dataset()
        total_images = len(dataloader)
        print(" total_images : ", total_images)

        with tqdm(total=len(dataloader), ncols=100,
          bar_format="- Progress: {n_fmt}/{total_fmt} |{bar}| {percentage:6.2f}%",
          ) as pbar:

            for _, (img, _, img_path) in enumerate(dataloader):

                with torch.no_grad():
                    # Perform patch-based prediction
                    full_pred = self._patch_based_prediction(img)

                # Save the reconstructed prediction
                name_c = os.path.basename(img_path[0])
                base_name, ext = os.path.splitext(name_c)
                new_name = f"{base_name}_{self.config["metric"]}{ext}"

                subfolder = os.path.basename(os.path.dirname(os.path.dirname(img_path[0])))

                preds = f"preds_{self.config["metric"]}"
                pred_save_path = os.path.join(
                    str(self.config["data_dir"]),
                    str(subfolder),
                    str(preds),
                    str(f"{new_name}"))
                self._save_mask(full_pred, pred_save_path)

                # Mettez à jour la barre de progression
                pbar.update(1)

    def _patch_based_prediction(self, patches):
        """
        Reassembles patches into a full-size prediction map.

        Args:
            patches (list of torch.Tensor): List of image patches.
            original_dims (tuple): Original dimensions of the full image (height, width).

        Returns:
            torch.Tensor: Final prediction map (class indices) of the full image.
        """

        # Calculate the grid size (number of patches per dimension)
        num_patches = len(patches)
        grid_size = int(num_patches ** 0.5)  # Assuming square grid of patches (e.g., 5x5)
        dimenssions = grid_size * self.config["crop_size"]

        # Initialize an empty tensor to store the final predictions (no overlap handling needed)
        full_pred = torch.zeros((
            self.config["num_classes"],
            dimenssions, dimenssions),
            device=self.config["device"]
        )

        patch_index = 0
        predicted_patches = []

        for _ in range(grid_size):
            for _ in range(grid_size):
                patch = patches[patch_index]
                with torch.no_grad():
                    # Perform inference on the patch
                    # (model expects 4D input: [batch_size, channels, height, width])
                    patch_pred = self.config["model"].forward(patch.to(self.config["device"]))

                    if self.config["num_classes"] > 1:
                        # Multiclass: Apply softmax to get probabilities
                        # and then get the class with the highest probability for each pixel
                        patch_pred = torch.argmax(patch_pred, dim=1).to(torch.uint8)
                    else:
                        # Binary: Apply sigmoid to get probabilities
                        # and then threshold to get binary classification
                        patch_pred = torch.sigmoid(patch_pred).squeeze(0)
                        patch_pred = (patch_pred > 0.5).to(torch.uint8)


                patch_pred = self._scale_mask_to_class_values(patch_pred)
                patch_pred_resized = nn_func.interpolate(patch_pred.unsqueeze(0),
                                                            size=(self.config["crop_size"],
                                                                  self.config["crop_size"]),
                                                            mode='nearest-exact').squeeze(0)

                predicted_patches.append(patch_pred_resized.cpu())
                patch_index += 1

        # Resize the full prediction map to the original image size
        predicted_patches_reshaped = np.reshape(predicted_patches,
                                       (grid_size,
                                        grid_size,
                                        self.config["crop_size"],
                                        self.config["crop_size"])
                                    )
        reconstructed_image = unpatchify(predicted_patches_reshaped, (dimenssions, dimenssions))
        full_pred = torch.tensor(reconstructed_image).float()

        return full_pred

    def _scale_mask_to_class_values(self, mask_tensor):
        """
        Scales the predicted mask tensor to the appropriate class values.

        Args:
            mask_tensor (torch.Tensor): The predicted mask tensor containing class indices.

        Returns:
            torch.Tensor: A tensor containing the scaled mask with class values.
        """
        if self.config["num_classes"] > 1:
            class_values = torch.linspace(0, 255,
                                        self.config["num_classes"],
                                        device=mask_tensor.device).round()
            scaled_mask = class_values[mask_tensor.long()]  # Map class indices to class values
            return scaled_mask
        return mask_tensor * 255  # Converts 0 to 0 and 1 to 255

    def _save_mask(self, mask_tensor, save_path):
        """
        Saves a segmentation mask to a file.

        Args:
            mask_tensor (torch.Tensor): The mask tensor to be saved.
            save_path (str): The file path where the mask will be saved.
        """
        mask_array = mask_tensor.cpu().numpy().astype(np.uint8)
        mask_image = Image.fromarray(mask_array)
        mask_image.save(save_path)<|MERGE_RESOLUTION|>--- conflicted
+++ resolved
@@ -18,13 +18,6 @@
 import torch.nn.functional as nn_func
 from torch.utils.data import DataLoader
 
-<<<<<<< HEAD
-from commun.tiffdatasetloader import TiffDatasetLoader
-from commun.paramconverter import ParamConverter
-from commun.model_registry import model_mapping
-
-from patchify import unpatchify
-=======
 from patchify import unpatchify
 
 from commun.tiffdatasetloader import TiffDatasetLoader
@@ -32,7 +25,6 @@
 from commun.paramconverter import ParamConverter
 from commun.model_registry import model_mapping
 from commun.model_registry import model_config_mapping
->>>>>>> 1d064890
 
 sys.path.append(os.path.dirname(os.path.dirname(os.path.abspath(__file__))))
 
@@ -190,11 +182,7 @@
             raise FileNotFoundError(f" Checkpoint not found at '{checkpoint_path}'.\n"
                                     " Ensure the path is correct.")
 
-<<<<<<< HEAD
-        checkpoint = torch.load(checkpoint_path, map_location=self.device, weights_only=True)
-=======
         checkpoint = torch.load(checkpoint_path, map_location=self.config["device"])
->>>>>>> 1d064890
         model.load_state_dict(checkpoint)
         model.eval()  # Set the model to evaluation mode
 
