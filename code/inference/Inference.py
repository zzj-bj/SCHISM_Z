--- conflicted
+++ resolved
@@ -1,14 +1,8 @@
-<<<<<<< HEAD
 """
 Inference module for performing predictions on large images using a trained model.
 
 This module handles the initialization of the model, loading of datasets,
 and performing patch-based predictions to reconstruct full-size output images.
-=======
-# -*- coding: utf-8 -*-
-"""
-    Inference
->>>>>>> 239edcb7
 """
 import sys
 import os
@@ -34,7 +28,6 @@
 
 #==============================================================================
 class Inference:
-<<<<<<< HEAD
     """ 
     A class for performing inference using a pre-trained model.
 
@@ -44,10 +37,6 @@
     It supports various model types and configurations, allowing for flexible inference
     on large images by processing them in smaller patches.
 
-=======
-    """
-        Inference
->>>>>>> 239edcb7
     """
     def __repr__(self):
         """
@@ -70,20 +59,12 @@
         Initializes the Inference class with the necessary parameters and model setup.
 
         Args:
-<<<<<<< HEAD
-        **kwargs: Keyword arguments containing configuration parameters such as:
-            - data_dir (str): Directory containing the input data.
-            - run_dir (str): Directory for saving results and loading model weights.
-            - hyperparameters (Hyperparameters): An object containing model and training parameters.
-            - selected_metric (str): Metric used for model evaluation.
-=======
             **kwargs: Keyword arguments containing configuration parameters such as:
                 - data_dir (str): Directory containing the input data.
                 - run_dir (str): Directory for saving results and loading model weights.
                 - hyperparameters (Hyperparameters): An object containing model
                                     and training parameters.
                 - selected_metric (str): Metric used for model evaluation.
->>>>>>> 239edcb7
         """
         self.param_converter = ParamConverter()
         self.device = 'cuda' if torch.cuda.is_available() else 'cpu'
@@ -122,45 +103,26 @@
             nn.Module: The initialized model ready for inference.
 
         Raises:
-<<<<<<< HEAD
-            ValueError: If the specified model type is not supported 
-=======
             ValueError: If the specified model type is not supported
->>>>>>> 239edcb7
             or if there is an error converting parameters.
         """
         model_name = self.model_params.get('model_type', 'UnetVanilla')
         if model_name not in self.model_mapping:
             text =f" - Model '{model_name}' is not supported"
-<<<<<<< HEAD
-            self.report .add(text,'')
-            raise ValueError(f" Model '{model_name}' is not supported."
-                             "\n Check your 'model_mapping'.")
-=======
             self.add_to_report(text,'')
             raise ValueError(f" Model '{model_name}' is not supported.\n"
                              " Check your 'model_mapping'.")
->>>>>>> 239edcb7
 
         model_class = self.model_mapping[model_name]
         self.model_params['num_classes'] = self.num_classes
 
         required_params = {
-<<<<<<< HEAD
-            k: self.param_converter.convert_param(v) for k,
-            v in self.model_params.items() if k in model_class.REQUIRED_PARAMS
-        }
-        optional_params = {
-            k: self.param_converter.convert_param(v) for k,
-            v in self.model_params.items() if k in model_class.OPTIONAL_PARAMS
-=======
             k: self.param_converter.convert_param(v)
             for k, v in self.model_params.items() if k in model_class.REQUIRED_PARAMS
         }
         optional_params = {
             k: self.param_converter.convert_param(v)
             for k, v in self.model_params.items() if k in model_class.OPTIONAL_PARAMS
->>>>>>> 239edcb7
         }
 
         # Ensure `model_type` is not included in the parameters
@@ -179,14 +141,9 @@
             }
         except ValueError as e:
             text =f" - Error converting parameters for model '{model_name}':\n {e}"
-<<<<<<< HEAD
-            self.report .add(text,'')
-            raise ValueError(f" Error converting parameters for model '{model_name}':\n {e}") from e
-=======
             self.add_to_report(text,'')
             raise ValueError(f" Error converting parameters for model '{model_name}':"
                              "\n {e}") from e
->>>>>>> 239edcb7
 
         # Initialize the model
         model = model_class(**typed_required_params, **optional_params).to(self.device)
@@ -195,15 +152,9 @@
         checkpoint_path = os.path.join(str(self.run_dir), f"model_best_{self.metric}.pth")
         if not os.path.exists(checkpoint_path):
             text =f" - Checkpoint not found at '{checkpoint_path}'"
-<<<<<<< HEAD
-            self.report .add(text,'')
-            raise FileNotFoundError(f" Checkpoint not found at '{checkpoint_path}'."
-                                     "\n Ensure the path is correct.")
-=======
             self.add_to_report(text,'')
             raise FileNotFoundError(f" Checkpoint not found at '{checkpoint_path}'.\n"
                                     " Ensure the path is correct.")
->>>>>>> 239edcb7
 
         checkpoint = torch.load(checkpoint_path, map_location=self.device)
         model.load_state_dict(checkpoint)
@@ -224,13 +175,8 @@
 
         for subfolder in os.listdir(self.data_dir):
             img_folder = os.path.join(
-<<<<<<< HEAD
-                self.data_dir,
-                subfolder,
-=======
                 str(self.data_dir),
                 str(subfolder),
->>>>>>> 239edcb7
                 "images")
 
             if not os.path.isdir(img_folder):
@@ -306,11 +252,7 @@
           bar_format="- Progress: {n_fmt}/{total_fmt} |{bar}| {percentage:6.2f}%",
           ) as pbar:
 
-<<<<<<< HEAD
-            for _,(img, _, img_path) in enumerate(dataloader):
-=======
             for _, (img, _, img_path) in enumerate(dataloader):
->>>>>>> 239edcb7
 
                 with torch.no_grad():
                     # Perform patch-based prediction
@@ -323,20 +265,12 @@
 
                 subfolder = os.path.basename(os.path.dirname(os.path.dirname(img_path[0])))
 
-<<<<<<< HEAD
-                pred_save_path = os.path.join(
-                    self.data_dir,
-                    subfolder,
-                    f"preds_{self.metric}",
-                     f"{new_name}")
-=======
                 preds = f"preds_{self.metric}"
                 pred_save_path = os.path.join(
                     str(self.data_dir),
                     str(subfolder),
                     str(preds),
                     str(f"{new_name}"))
->>>>>>> 239edcb7
                 self._save_mask(full_pred, pred_save_path)
 
                 # Mettez à jour la barre de progression
@@ -394,11 +328,7 @@
 
         # Resize the full prediction map to the original image size
         predicted_patches_reshaped = np.reshape(predicted_patches,
-<<<<<<< HEAD
-                                            (grid_size, grid_size, self.crop_size, self.crop_size))
-=======
                                        (grid_size, grid_size, self.crop_size, self.crop_size))
->>>>>>> 239edcb7
         reconstructed_image = unpatchify(predicted_patches_reshaped, (dimenssions, dimenssions))
         full_pred = torch.tensor(reconstructed_image).float()
 
@@ -415,14 +345,9 @@
             torch.Tensor: A tensor containing the scaled mask with class values.
         """
         if self.num_classes > 1:
-<<<<<<< HEAD
             class_values = torch.linspace(0, 255,
                                         self.num_classes,
                                         device=mask_tensor.device).round()
-=======
-            class_values = torch.linspace(0, 255, self.num_classes,
-                                          device=mask_tensor.device).round()
->>>>>>> 239edcb7
             scaled_mask = class_values[mask_tensor.long()]  # Map class indices to class values
             return scaled_mask
         return mask_tensor * 255  # Converts 0 to 0 and 1 to 255
