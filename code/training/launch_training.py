--- conflicted
+++ resolved
@@ -9,11 +9,7 @@
 from tools import folder as fo
 from tools import report as re
 
-<<<<<<< HEAD
-from training.training import Training
-=======
 from training import training as tr
->>>>>>> 239edcb7
 from commun.hyperparameters import Hyperparameters
 
 #===========================================================================
