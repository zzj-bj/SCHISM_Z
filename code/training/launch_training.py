# -*- coding: utf-8 -*-
"""
Created on Mon Apr 14 13:54:43 2025

@author: Pierre.FANCELLI
"""
import os
import re

from tools import folder as fo
from tools import report as rp
from tools import various_functions as vf

<<<<<<< HEAD
from training.training import Training
=======
>>>>>>> 1d064890
from commun.hyperparameters import Hyperparameters
from training import training as tr


#===========================================================================
def compare_number(repertoire1, repertoire2):
    """
   Compares the numbers extracted from the filenames in two specified directories.

   Parameters:
   repertoire1 (str): The path to the first directory.
   repertoire2 (str): The path to the second directory.

   Returns:
   tuple: A tuple containing:
       - folder_ok (bool): True if the sets of numbers are identical, False otherwise.
       - dif_1 (list): A sorted list of numbers found in the first directory but not in the second.
       - dif_2 (list): A sorted list of numbers found in the second directory but not in the first.

   The function works as follows:
   1. It retrieves the list of files from both directories.
   2. It initializes two sets to store the extracted numbers from each directory.
   3. It uses a regular expression to find all numeric sequences in the filenames.
   4. For each filename, it adds the last found number to the corresponding set.
   5. After processing both directories, it compares the two sets of numbers.
   6. If the sets are not equal, it identifies the differences and returns them.
   """

    fichiers1 = os.listdir(repertoire1)
    fichiers2 = os.listdir(repertoire2)

    numeros1 = set()
    numeros2 = set()

    pattern = re.compile(r'(\d+)')


    for f in fichiers1:
        matches = pattern.findall(f)
        if matches:
            numeros1.add(matches[-1])

    for f in fichiers2:
        matches = pattern.findall(f)
        if matches:
            numeros2.add(matches[-1])

    dif_1 = []
    dif_2 = []

    folder_ok = True
    if numeros1 != numeros2:
        folder_ok = False
        dif_1 = sorted(numeros1 - numeros2)
        dif_2 = sorted(numeros2 - numeros1)

    return folder_ok , dif_1, dif_2

def check_folder(folder, root, report):
    """
    This function checks that all the directories passed as parameters comply
    with the expected requirements.

    Parameters
    ----------
    folder : liste
        List of directories to analyze.
    root : str
        Reference path for analysis.
    report : str
        File for report.

    Returns
    -------
    valid_subfolders : liste
        List of valid directories.
    num_file : int
        Total number of files considered.

    """
    valid_subfolders =[]
    num_file = 0
    for f in folder:
        images_path = fo.create_name_path(root, f, 'images')
        masks_path = fo.create_name_path(root, f, 'masks')

        if not os.path.isdir(images_path):
            report.add(" - Folder 'images' missing in :", f)
<<<<<<< HEAD
        else :
            if not os.path.isdir(masks_path):
                report.add(" - Folder 'masks' missing in :", f)
            else:
                nb_f_image = fo.count_tif_files(images_path)
                nb_f_masks = fo.count_tif_files(masks_path)
                if nb_f_image == 0:
                    report.add(" - No file (*.tif') in folder 'image' :", f)
                else:
                    if nb_f_masks == 0:
                        report.add(" - No file (*.tif') in folder 'masks' :", f)
                    else:
                        if nb_f_image != nb_f_masks :
                            text = " - number of images not equal between 'images/masks' :"
                            report.add(text, f)
                        else:
                            ok ,ima_1, mask_1 = compare_number(images_path, masks_path)
                            if not ok:
                                report.add(" - Single images whitout masks :",
                                              f"in {f} : {ima_1} ")
                                report.add(" - Single masks without images :",
                                              f"in {f} : {mask_1} ")
                            else:
                                num_file += nb_f_image
                                valid_subfolders.append(f)
=======

        if not os.path.isdir(masks_path):
            report.add(" - Folder 'masks' missing in :", f)

        if os.path.isdir(images_path) and os.path.isdir(masks_path):

            nb_f_image = fo.count_tif_files(images_path)
            nb_f_masks = fo.count_tif_files(masks_path)
            if nb_f_image == 0:
                report.add(" - No file (*.tif') in folder 'image'  :", f)

            if nb_f_masks == 0:
                report.add(" - No file (*.tif') in folder 'masks'  :", f)

            if nb_f_image != 0 and nb_f_masks != 0:
                if nb_f_image != nb_f_masks :
                    report.add(" - 'images/masks' : Size not equal :", f)
                else:
                    num_file += nb_f_image
                    valid_subfolders.append(f)

>>>>>>> 1d064890
    return  valid_subfolders, num_file

def train_model():
    """Executes the training process in CLI."""

    print("\n[ Training Mode ]")

    initial_condition = True
    report_training = rp.ErrorReport()

    data_dir = fo.get_path("Enter the data directory")
    run_dir = fo.get_path("Enter the directory to save runs")
    path_hyperparameters = fo.get_path("Enter the path to the hyperparameters INI file")
    hyperparameters_path = os.path.join(path_hyperparameters, "hyperparameters.ini")
    if not os.path.exists(hyperparameters_path):
        initial_condition = False
        report_training.add(' - hyperparameters', 'The hyperparameters file was not found')
    else:
        try:
            hyperparameters = Hyperparameters(hyperparameters_path)
        except FileNotFoundError:
            initial_condition = False
            text = f" The file '{hyperparameters_path}' was not found."
            report_training.add(' - hyperparameters', text)
        except ValueError as ve:
            initial_condition = False
            text = f"ValueError: {ve}"
            report_training.add(' - hyperparameters', text)
        except IOError as ioe:
            initial_condition = False
            text = f"IOError: An error occurred while trying to read the file: {ioe}"
            report_training.add(' - hyperparameters', text)
        except Exception as e:
            initial_condition = False
            text = f"{e}"
            report_training.add(' - hyperparameters', text)

    subfolders = [f.name for f in os.scandir(data_dir) if f.is_dir()]

    valid_subfolders = []
    num_file = 0
    if len(subfolders) == 0 :
        report_training.add(" - The data directory is Empty ", '')
    else:
        valid_subfolders, num_file = check_folder(subfolders, data_dir, report_training)


    vf.warning_message(subfolders, valid_subfolders)

    if initial_condition and report_training.is_report() == 0 :
    # if initial_condition and len(valid_subfolders) != 0 :
        print("[!] Starting training.")

        try:
            train_object = Training(
                data_dir = data_dir,
                subfolders = valid_subfolders,
                run_dir = run_dir,
                hyperparameters = hyperparameters,
                report = report_training,
                num_file = num_file
                )

            train_object.load_segmentation_data()
            train_object.train()


        except KeyError as e:
            report_training.add(" - Training",
                                "Caught KeyError in DataLoader worker process :\n"
                                f"{e}")
        except ValueError as e:
            report_training.add(" - hyperparameters :", f"{e}" )
        except Exception as e:
            report_training.add(" - Other defects ", f"{e}")

    file_name_1 = fo.create_name_path(path_hyperparameters, '', 'Training')
    report_training.status("Training", file_name_1)<|MERGE_RESOLUTION|>--- conflicted
+++ resolved
@@ -11,10 +11,6 @@
 from tools import report as rp
 from tools import various_functions as vf
 
-<<<<<<< HEAD
-from training.training import Training
-=======
->>>>>>> 1d064890
 from commun.hyperparameters import Hyperparameters
 from training import training as tr
 
@@ -103,33 +99,6 @@
 
         if not os.path.isdir(images_path):
             report.add(" - Folder 'images' missing in :", f)
-<<<<<<< HEAD
-        else :
-            if not os.path.isdir(masks_path):
-                report.add(" - Folder 'masks' missing in :", f)
-            else:
-                nb_f_image = fo.count_tif_files(images_path)
-                nb_f_masks = fo.count_tif_files(masks_path)
-                if nb_f_image == 0:
-                    report.add(" - No file (*.tif') in folder 'image' :", f)
-                else:
-                    if nb_f_masks == 0:
-                        report.add(" - No file (*.tif') in folder 'masks' :", f)
-                    else:
-                        if nb_f_image != nb_f_masks :
-                            text = " - number of images not equal between 'images/masks' :"
-                            report.add(text, f)
-                        else:
-                            ok ,ima_1, mask_1 = compare_number(images_path, masks_path)
-                            if not ok:
-                                report.add(" - Single images whitout masks :",
-                                              f"in {f} : {ima_1} ")
-                                report.add(" - Single masks without images :",
-                                              f"in {f} : {mask_1} ")
-                            else:
-                                num_file += nb_f_image
-                                valid_subfolders.append(f)
-=======
 
         if not os.path.isdir(masks_path):
             report.add(" - Folder 'masks' missing in :", f)
@@ -151,7 +120,6 @@
                     num_file += nb_f_image
                     valid_subfolders.append(f)
 
->>>>>>> 1d064890
     return  valid_subfolders, num_file
 
 def train_model():
