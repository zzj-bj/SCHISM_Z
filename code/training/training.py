--- conflicted
+++ resolved
@@ -82,82 +82,10 @@
         self.hyperparameters = kwargs.get('hyperparameters')
         if self.hyperparameters is None:
             raise ValueError("The 'hyperparameters' argument must be provided and not None.")
+        self.report = kwargs.get('report')
         self.dataloaders = {}  # Initialize dataloaders attribute
         self.display = dc.DisplayColor()
 
-<<<<<<< HEAD
-        # Extracting parameters for different categories
-        self.model_params = {k: v for k, v in self.hyperparameters.get_parameters()['Model'].items()}
-        self.optimizer_params = {k: v for k, v in self.hyperparameters.get_parameters()['Optimizer'].items()}
-        self.scheduler_params = {k: v for k, v in self.hyperparameters.get_parameters()['Scheduler'].items()}
-        self.loss_params = {k: v for k, v in self.hyperparameters.get_parameters()['Loss'].items()}
-        self.training_params = {k: v for k, v in self.hyperparameters.get_parameters()['Training'].items()}
-        self.data = {k: v for k, v in self.hyperparameters.get_parameters()['Data'].items()}
-
-        # Determine the number of classes
-        try:
-            self.num_classes = int(self.model_params.get('num_classes', 1))
-            self.num_classes = 1 if self.num_classes <= 2 else self.num_classes
-        except ValueError:  # Handle non-integer num_classes
-            text = " hyperparameter : 'num_classes' must be an integer."
-            raise ValueError(text)
-
-        # Loss parameters
-        self.weights = self.param_converter.convert_param(
-            self.loss_params.get('weights', "False"))
-        self.ignore_background = bool(self.param_converter.convert_param(
-            self.loss_params.get('ignore_background', "False")
-        ))
-        if self.ignore_background:
-            self.ignore_index = -1
-        else:
-            self.ignore_index = -100
-
-        # Training parameters
-        try:
-            self.batch_size = int(self.training_params.get('batch_size', 8))
-        except ValueError:  # Handle non-integer batch size
-            text = " hyperparameter : 'batch_size' must be an integer."
-            raise ValueError(text)
-
-        try:
-            self.val_split = float(self.training_params.get('val_split', 0.8))
-        except ValueError:  # Handle non-float val_split
-            text = " hyperparameter : 'val_split' must be a float."
-            raise ValueError(text)
-
-        try:
-            self.epochs = int(self.training_params.get('epochs', 10))
-        except ValueError:  # Handle non-integer epochs
-            text = " hyperparameter : 'epochs' must be an integer."
-            raise ValueError(text)
-
-        # Data parameters
-        try:
-            self.img_res = int(self.data.get('img_res', 560))
-        except ValueError:  # Handle non-integer img_res
-            text = " hyperparameter : 'img_res' must be an integer."
-            raise ValueError(text)
-        try:
-            self.crop_size = int(self.data.get('crop_size', 224))
-        except ValueError:  # Handle non-integer crop_size
-            text = " hyperparameter : 'crop_size' must be an integer."  
-            raise ValueError(text)
-
-        try:
-            self.num_samples = int(self.data.get('num_samples', 500))
-        except ValueError:  # Handle non-integer num_samples
-            text = " hyperparameter : 'num_samples' must be an integer."
-            raise ValueError(text)
-
-        # Extract and parse metrics from the ini file
-        self.metrics_str = self.training_params.get('metrics', '')
-        self.training_time = datetime.now().strftime("%d-%m-%y-%H-%M-%S")
-        self.model_mapping = model_mapping
-        self.model_config_mapping = model_config_mapping
-
-=======
->>>>>>> 63097016
         self.optimizer_mapping = {
             'Adagrad': Adagrad,
             'Adam': Adam,
@@ -329,12 +257,8 @@
             text =f" - Optimizer '{optimizer_name}' is not supported"
             raise ValueError(text)
 
-<<<<<<< HEAD
-        converted_params = {k: self.param_converter.convert_param(v)
-=======
 
         converted_params = {k: self.param_converter._convert_param(v)
->>>>>>> 63097016
                             for k, v in self.optimizer_params.items() if k != 'optimizer'}
 
         return optimizer_class(self.model.parameters(), **converted_params)
