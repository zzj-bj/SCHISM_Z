# -*- coding: utf-8 -*-
"""
A module for training a segmentation model using PyTorch.

This module provides a `Training` class that handles the initialization of the model,
data loading, optimizer and scheduler setup, loss function initialization,
and the main training loop.
"""
import os
import sys
import glob
import json
from datetime import datetime
from tools import display_color as dc

import numpy as np
from tqdm import tqdm

from commun.tiffdatasetloader import TiffDatasetLoader
from commun.paramconverter import ParamConverter
from commun.model_registry import model_mapping

from tools import display_color as dc


from torch.cuda.amp import GradScaler
import torch
<<<<<<< HEAD
import torch.backends.cudnn as cudnn

import torch.nn as nn
import torch.nn.functional as nn_func



from torch.nn import (CrossEntropyLoss, BCEWithLogitsLoss, NLLLoss )
=======
from torch import nn
from torch.backends import cudnn
import torch.nn.functional as nn_func
from torch.cuda.amp import GradScaler
from torch.nn import (
    CrossEntropyLoss, BCEWithLogitsLoss,
    NLLLoss
)
>>>>>>> 1d064890
from torch.optim import (
    Adagrad, Adam, AdamW, NAdam, RMSprop, RAdam, SGD
)
from torch.optim.lr_scheduler import (
    LRScheduler, LambdaLR, MultiplicativeLR, StepLR, MultiStepLR, ConstantLR,
    LinearLR, ExponentialLR, PolynomialLR, CosineAnnealingLR, SequentialLR,
    ReduceLROnPlateau, CyclicLR, OneCycleLR, CosineAnnealingWarmRestarts
)
from torch.utils.data import DataLoader
from torchmetrics.classification import (
    BinaryJaccardIndex, MulticlassJaccardIndex, MulticlassF1Score, BinaryF1Score,
    BinaryAccuracy, MulticlassAccuracy, BinaryAveragePrecision, MulticlassAveragePrecision,
    BinaryConfusionMatrix, MulticlassConfusionMatrix, BinaryPrecision, MulticlassPrecision,
    BinaryRecall, MulticlassRecall
)

from training.training_logger import TrainingLogger

<<<<<<< HEAD
import numpy as np
from tqdm import tqdm
import matplotlib
matplotlib.use('Agg')


=======
from commun.tiffdatasetloader import TiffDatasetLoader
from commun.tiffdatasetloader import TiffDatasetLoaderConfig
from commun.paramconverter import ParamConverter
from commun.model_registry import model_mapping
from commun.model_registry import model_config_mapping

from training.training_logger import TrainingLogger
from training.training_logger import TrainingLoggerConfig
>>>>>>> 1d064890

# Add the system path at the end to avoid dependency issues.
sys.path.append(os.path.dirname(os.path.dirname(os.path.abspath(__file__))))

# ---------------------------------------------------------------------------


class Training:
    """
        A module for training a segmentation model using PyTorch.
    """

    def __repr__(self):
        """
        Returns a string representation of the Training class.

        Returns:
            str: A string indicating the class name.
        """
        return 'Training'

    def add_to_report(self, text, who):
        """
            Add a message to a report
        """
        if self.config["report"] is not None:
            self.config["report"].add(text, who)

    def __init__(self, **kwargs):
        """
        Initializes the Training class with given parameters.

        Args:
            **kwargs: Keyword arguments containing configuration parameters such as:
                - subfolders (list): List of subfolder names containing the dataset.
                - data_dir (str): Directory containing the dataset.
                - run_dir (str): Directory for saving model outputs.
                - hyperparameters (Hyperparameters): An object containing model
                                                    and training parameters.

        Raises:
            Exception: If pathLogDir is not provided.
        """
        self.config = {
            "param_converter": ParamConverter(),
            "device": 'cuda' if torch.cuda.is_available() else 'cpu',
            "subfolders": kwargs.get('subfolders', []),
            "data_dir": kwargs.get('data_dir', None),
            "run_dir": kwargs.get('run_dir', None),
            "hyperparameters": kwargs.get('hyperparameters', None),
            "num_file": kwargs.get('num_file', None),
            "report": kwargs.get('report', None),
            "num_classes" : None,
            "weights": None,
            "ignore_background": None,
            "ignore_index": None,
            "dataloaders": {},
            "model_params" : {},
            "optimizer_params": {},
            "scheduler_params": {},
            "loss_params": {},
            "training_params": {},
            "data": {},
            "metrics": [],
            "metrics_mapping": {},
            "metrics_str": "",
            "training_time": "",
            "model_mapping": model_mapping,
            "model_config_mapping": model_config_mapping,
            "model": None,
            "save_directory": None,
            "logger": None,
            "optimizer_mapping": {},
            "loss_mapping": {},
            "scheduler_mapping": {},

        }


        if not self.config["subfolders"] or not isinstance(self.config["subfolders"], list):
            raise ValueError(
                "The 'subfolders' argument must be provided as a non-empty list.")

        if self.config["hyperparameters"] is None:
            raise ValueError(
                "The 'hyperparameters' argument must be provided and not None.")


        # Extract category-wise parameters
        # Helper function to extract parameters from hyperparameters
        def extract_params(category):
<<<<<<< HEAD

            try:
                if self.hyperparameters is None or not hasattr(self.hyperparameters, "get_parameters"):
                      text = "The 'hyperparameters' object must have a 'get_parameters' method,"\
                            " and not be None."
                      raise ValueError(text)

                return {k: v for k, v in self.hyperparameters.get_parameters()[category].items()}

            except KeyError:
                # Handle the case where the category does not exist.
                text = f"Error: The category '{category}' does not exist in the hyperparameters."
                self.add_to_report(' - Hyperparameters', text)
                return None

            except Exception as e:
                # Handle other potential exceptions.
                text = f"An error occurred: {e}"
                self.add_to_report(' - Hyperparameters', text)
                return None
=======
            return dict(self.config["hyperparameters"].get_parameters()[category])
>>>>>>> 1d064890

        # Extracting parameters for different categories
        self.config["model_params"] = extract_params('Model')
        self.config["optimizer_params"] = extract_params('Optimizer')
        self.config["scheduler_params"] = extract_params('Scheduler')
        self.config["loss_params"] = extract_params('Loss')
        self.config["training_params"] = extract_params('Training')
        self.config["data"] = extract_params('Data')

        # Determine the number of classes
        self.config["num_classes"] = int(self.config["model_params"].get('num_classes', 1))
        self.config["num_classes"] = (
            1 if self.config["num_classes"] <= 2 else self.config["num_classes"]
        )

        # Loss parameters
        self.config["weights"] = self.config["param_converter"].convert_param(
            self.config["loss_params"].get('weights', "False"))
        self.config["ignore_background"] = bool(self.config["param_converter"].convert_param(
            self.config["loss_params"].get('ignore_background', "False")
        ))
        if self.config["ignore_background"]:
            self.config["ignore_index"] = -1
        else:
            self.config["ignore_index"] = -100

        # Training parameters
        self.config["batch_size"] = int(self.config["training_params"].get('batch_size', 8))
        self.config["val_split"] = float(self.config["training_params"].get('val_split', 0.8))
        self.config["epochs"] = int(self.config["training_params"].get('epochs', 10))

        # Data parameters
        self.config["img_res"] = int(self.config["data"].get('img_res', 560))
        self.config["crop_size"] = int(self.config["data"].get('crop_size', 224))
        self.config["num_samples"] = int(self.config["data"].get('num_samples', 500))

        # Control Num image to process
        if self.config["num_file"] is None or self.config["num_samples"] is None:
            text = "'num_file' and 'num_samples' must not be None."
            self.add_to_report(text, '')
            raise ValueError(text)

        if self.config["num_file"] <= self.config["num_samples"]:
            text = (
<<<<<<< HEAD
                f' - num_samples ({self.num_samples}) > '
                f'maximum number of images to process ({self.num_file})'
                )
            self.add_to_report(' - Hyperparameters', text)
            raise ValueError
        if self.num_samples < 16 :
            text = f'num_samples ({self.num_samples}) must be >= 16 '
            self.add_to_report(' - Hyperparameters', text)
=======
                f' - num_samples ({self.config["num_samples"]}) > '
                f'maximum number of images to process ({self.config["num_file"]})'
            )
            self.add_to_report(text, '')
            raise ValueError
        if self.config["num_samples"] < 16:
            text = f'num_samples ({self.config["num_samples"]}) must be >= 16 '
            self.add_to_report(text, '')
>>>>>>> 1d064890
            raise ValueError

        # Extract and parse metrics from the ini file
        self.config["metrics_str"] = self.config["training_params"].get('metrics', '')
        self.config["training_time"] = datetime.now().strftime("%d-%m-%y-%H-%M-%S")
        self.config["model_mapping"] = model_mapping
        self.config["model_config_mapping"] = model_config_mapping

        self.config["optimizer_mapping"] = {
            'Adagrad': Adagrad,
            'Adam': Adam,
            'AdamW': AdamW,
            'NAdam': NAdam,
            'RMSprop': RMSprop,
            'RAdam': RAdam,
            'SGD': SGD
        }

        self.config["loss_mapping"] = {
            'CrossEntropyLoss': CrossEntropyLoss,
            'BCEWithLogitsLoss': BCEWithLogitsLoss,
            'NLLLoss': NLLLoss,
        }

        self.config["scheduler_mapping"] = {
            'LRScheduler': LRScheduler,
            'LambdaLR': LambdaLR,
            'MultiplicativeLR': MultiplicativeLR,
            'StepLR': StepLR,
            'MultiStepLR': MultiStepLR,
            'ConstantLR': ConstantLR,
            'LinearLR': LinearLR,
            'ExponentialLR': ExponentialLR,
            'PolynomialLR': PolynomialLR,
            'CosineAnnealingLR': CosineAnnealingLR,
            'SequentialLR': SequentialLR,
            'ReduceLROnPlateau': ReduceLROnPlateau,
            'CyclicLR': CyclicLR,
            'OneCycleLR': OneCycleLR,
            'CosineAnnealingWarmRestarts': CosineAnnealingWarmRestarts
        }

<<<<<<< HEAD
        self.model = self.initialize_model()
        self.save_directory = self.create_unique_folder()
        self.logger = TrainingLogger(save_directory=self.save_directory,
                                    num_classes=self.num_classes,
                                    model_params=self.model_params,
                                    optimizer_params=self.optimizer_params,
                                    scheduler_params=self.scheduler_params,
                                    loss_params=self.loss_params,
                                    training_params=self.training_params,
                                    data=self.data)
=======
        self.config["model"] = self.initialize_model()
        self.config["save_directory"] = self.create_unique_folder()
        self.config["logger"] = TrainingLogger(
            TrainingLoggerConfig(save_directory=self.config["save_directory"],
                                     num_classes=self.config["num_classes"],
                                     model_params=self.config["model_params"],
                                     optimizer_params=self.config["optimizer_params"],
                                     scheduler_params=self.config["scheduler_params"],
                                     loss_params=self.config["loss_params"],
                                     training_params=self.config["training_params"],
                                     data=self.config["data"])
            )
>>>>>>> 1d064890

        self.config["metrics"] = []  # Initialize metrics attribute
        self.config["metrics_mapping"] = {}  # Initialize metrics_mapping attribute

    def create_metric(self, binary_metric, multiclass_metric):
        """
        Creates a metric based on the number of classes.

        Args:
            binary_metric: The binary metric to use.
            multiclass_metric: The multiclass metric to use.

        Returns:
            Instance of the appropriate metric.
        """
        return (
            binary_metric(ignore_index=self.config["ignore_index"]).to(self.config["device"])
            if self.config["num_classes"] == 1
            else multiclass_metric(
                    num_classes=self.config["num_classes"],
                    ignore_index=self.config["ignore_index"]
                ).to(self.config["device"])
        )

    def initialize_metrics(self):
        """
        Initializes the specified metrics for evaluation.

        Returns:
            list: A list of metric instances corresponding to the specified names.

        Raises:
            ValueError: If a specified metric is not recognized.
        """
        self.config["metrics_mapping"] = {
            "Jaccard": self.create_metric(BinaryJaccardIndex, MulticlassJaccardIndex),
            "F1": self.create_metric(BinaryF1Score, MulticlassF1Score),
            "Accuracy": self.create_metric(BinaryAccuracy, MulticlassAccuracy),
            "AveragePrecision": self.create_metric(BinaryAveragePrecision,
                                                   MulticlassAveragePrecision),
            "ConfusionMatrix": self.create_metric(BinaryConfusionMatrix, MulticlassConfusionMatrix),
            "Precision": self.create_metric(BinaryPrecision, MulticlassPrecision),
            "Recall": self.create_metric(BinaryRecall, MulticlassRecall),
        }

        # Parse metrics from string input or use default
        m_str = self.config["metrics_str"].split(",")
        self.config["metrics"] = [metric.strip()
                        for metric
                        in m_str] if self.config["metrics_str"] else ["Jaccard"]

        # Retrieve metric instances
        selected_metrics = []
        for metric in self.config["metrics"]:
            if metric in self.config["metrics_mapping"]:
                selected_metrics.append(self.config["metrics_mapping"][metric])
            else:
<<<<<<< HEAD
                text =f" - Metric '{metric}' not recognized"
                self.add_to_report(' - Hyperparameters', text)
                raise ValueError()
=======
                text = f" - Metric '{metric}' not recognized"
                self.add_to_report(text, '')
                raise ValueError(
                    f"Metric '{metric}' not recognized. Please check the name.")
>>>>>>> 1d064890

        return selected_metrics

    def initialize_optimizer(self):
        """
        Initializes the optimizer based on the specified parameters.

        Returns:
            Optimizer configured.
        """
        optimizer_name = self.config["optimizer_params"].get('optimizer', 'Adam')
        optimizer_class = self.config["optimizer_mapping"].get(optimizer_name)

        if not optimizer_class:
<<<<<<< HEAD
            text =f" - Optimizer '{optimizer_name}' is not supported"
            self.add_to_report(' - Hyperparameters', text)
            raise ValueError()

=======
            text = f" - Optimizer '{optimizer_name}' is not supported"
            self.add_to_report(text, '')
            raise ValueError(f"Optimizer '{optimizer_name}' is not supported."
                             " Check your 'optimizer_mapping'.")
>>>>>>> 1d064890

        converted_params = {k: self.config["param_converter"].convert_param(v)
                            for k, v in self.config["optimizer_params"].items() if k != 'optimizer'}

        return optimizer_class(self.config["model"].parameters(), **converted_params)

    def initialize_scheduler(self, optimizer):
        """
        Initializes the learning rate scheduler.

        Args:
            optimizer: The optimizer to use with the scheduler.

        Returns:
            Learning rate scheduler configured.
        """
        scheduler_name = self.config["scheduler_params"].get('scheduler', 'ConstantLR')
        scheduler_class = self.config["scheduler_mapping"].get(scheduler_name)

        if not scheduler_class:
<<<<<<< HEAD
            text =f" - Scheduler '{scheduler_name}' is not supported"
            self.add_to_report(' - Hyperparameters', text)
            raise ValueError()
=======
            text = f" - Scheduler '{scheduler_name}' is not supported"
            self.add_to_report(text, '')
            raise ValueError(f"Scheduler '{scheduler_name}' is not supported."
                             "Check your 'scheduler_mapping'.")
>>>>>>> 1d064890

        converted_params = {k: self.config["param_converter"].convert_param(v)
                            for k, v in self.config["scheduler_params"].items() if k != 'scheduler'}

        if not converted_params:
            return scheduler_class(optimizer)

        return scheduler_class(optimizer, **converted_params)

    def initialize_loss(self, **dynamic_params):
        """
        Initializes the loss function based on the specified parameters.

        Args:
            **dynamic_params: Dynamic parameters to use for the loss function.

        Returns:
            Loss function configured.
        """
        loss_name = self.config["loss_params"].get('loss', 'CrossEntropyLoss')
        loss_class = self.config["loss_mapping"].get(loss_name)

        if not loss_class:
<<<<<<< HEAD
            text =f" - Loss '{loss_name}' is not supported !!!!!!!!"
            self.add_to_report(' - Hyperparameters', text)
            raise ValueError(text)
=======
            text = f" - Loss '{loss_name}' is not supported"
            self.add_to_report(text, '')
            raise ValueError(
                f"Loss '{loss_name}' is not supported. Check your 'loss_mapping'.")
>>>>>>> 1d064890

        # Convert static parameters from config
        converted_params = {
            k: self.config["param_converter"].convert_param(v)
            for k, v in self.config["loss_params"].items()
            # Exclude unwanted params
            if k not in {'loss', 'ignore_background', 'weights'}
        }

        # Merge with dynamic parameters (e.g., batch-specific weights)
        final_params = {**converted_params, **dynamic_params}

        # Check if ignore_index should be included (for all losses except BCEWithLogitsLoss)
        if loss_name == 'BCEWithLogitsLoss':
            # Remove ignore_index if not needed
            final_params.pop('ignore_index', None)
        else:
            if self.config["num_classes"] > 1:
                final_params['ignore_index'] = self.config["ignore_index"]
            else:
                # Remove ignore_index if not needed
                final_params.pop('ignore_index', None)

        return loss_class(**final_params)

    def initialize_model(self) -> nn.Module:
        """
        Initializes the model based on the specified parameters.

        Returns:
            nn.Module: Instance of the configured model.
        """
        model_name = self.config["model_params"].get('model_type', 'UnetVanilla')

        if model_name not in self.config["model_mapping"]:
            text = f" - Model '{model_name}' is not supported"
            self.add_to_report(text, '')
            raise ValueError(
                f"Model '{model_name}' is not supported. Check your 'model_mapping'.")

<<<<<<< HEAD
        if model_name not in self.model_mapping:
            text =f" - Model '{model_name}' is not supported"
            self.add_to_report(' - Hyperparameters', text)
            raise ValueError()

=======
        model_class = self.config["model_mapping"][model_name]
        model_config_class = self.config["model_config_mapping"][model_name]
>>>>>>> 1d064890

        self.config["model_params"]['num_classes'] = self.config["num_classes"]

        required_params = {
            k: self.config["param_converter"].convert_param(v)
            for k, v in self.config["model_params"].items() if k in model_class.REQUIRED_PARAMS
        }
        optional_params = {
            k: self.config["param_converter"].convert_param(v)
            for k, v in self.config["model_params"].items() if k in model_class.OPTIONAL_PARAMS
        }

        required_params.pop('model_type', None)
        optional_params.pop('model_type', None)

        try:
            typed_required_params = {
                k: model_class.REQUIRED_PARAMS[k](v)
                for k, v in required_params.items()
            }

            typed_optional_params = {
                k: model_class.OPTIONAL_PARAMS[k](v)
                for k, v in optional_params.items()
            }
        except ValueError as e:
<<<<<<< HEAD
            text =f" - Error converting parameters for model '{model_name}' : {e}"
            self.add_to_report(' - Hyperparameter',text)
            raise ValueError()
=======
            text = f" - Error converting parameters for model '{model_name}' : {e}"
            self.add_to_report(text, '')
            raise ValueError(text) from e
>>>>>>> 1d064890

        return model_class(
                model_config_class(
                    **typed_required_params, **typed_optional_params
                )
            ).to(self.config["device"])

    def create_unique_folder(self):
        """
        Creates a unique folder for saving model weights
        and logs based on the current training parameters.

        Returns:
            str: The path to the created directory.
        """
        filename = f"{self.config["model_params"].get('model_type', 'UnetVanilla')}__" \
            f"{self.config["training_time"]}"

        save_directory = os.path.join(str(self.config["run_dir"]),
                                      str(filename))

        if not os.path.exists(save_directory):
            os.makedirs(save_directory)
        return save_directory

    def load_segmentation_data(self):
        """
        Loads segmentation data from the specified directories,
        prepares datasets, and creates data loaders.

        This method also handles the loading of normalization statistics
        and the splitting of data into training,
        validation, and test sets.
        """

        def load_data_stats(data_dir):
            """
            Loads normalization statistics from a JSON file. Provides default normalization
            stats if the file is missing or improperly formatted.

            Args:
                data_dir (str): Directory containing the data stats JSON file.

            Returns:
                dict: A dictionary containing the loaded data statistics.
            """
            neutral_stats = [
                # Default mean and std
                np.array([0.5] * 3), np.array([0.5] * 3)]
            json_file_path = os.path.join(data_dir, 'data_stats.json')

            if not os.path.exists(json_file_path):
<<<<<<< HEAD
                dc.display_color(" File 'j_son' not found ! ", "yellow", bold = True)
                dc.display_color(" Using default normalization stats." , "yellow")
                text = " File not found. Using file default normalization"
                self.add_to_report(" - J_son", text)
                return {"default": neutral_stats}
            else:
                print(" Using the file 'j_son' found.")
=======
                dc.display_color(" File 'json' not found ! ", "yellow")
                dc.display_color(
                    " Using default normalization stats.", "yellow")
                text = " - File 'J_son' not found. Using file default normalization"
                self.add_to_report(text, '')
                return {"default": neutral_stats}

            print(" File 'json' found : Using this one.")
>>>>>>> 1d064890

            try:
                with open(json_file_path, 'r', encoding="utf-8") as file:
                    raw_data_stats = json.load(file)

                data_stats_loaded = {}
                for key, value in raw_data_stats.items():
                    if not (isinstance(value, list) and len(value) == 2 and
                            all(isinstance(v, list) and len(v) == 3 for v in value)):
<<<<<<< HEAD
                        text =f" Invalid format in data_stats.json for key {key}"
                        self.add_to_report(" - J_son", text)
                        raise ValueError()
=======
                        text = f" - Invalid format in data_stats.json for key {key}"
                        self.add_to_report(text, '')
                        raise ValueError(
                            f"Invalid format in data_stats.json for key {key}")
>>>>>>> 1d064890

                    data_stats_loaded[key] = [
                        np.array(value[0]),
                        np.array(value[1])
                    ]

                return data_stats_loaded

            except (json.JSONDecodeError, ValueError) as e:

                text = (" Error loading data stats : "
                      "Using default normalization stats.")
                dc.display_color(text,'YELLOW', bold = True)
                text = (f" Error loading data stats from {json_file_path}:\n {e}."
                      " Using default normalization stats.")
                self.add_to_report(" - J_son", text)
                return {"default": neutral_stats}

        def generate_random_indices(num_samples, val_split, subfolders, num_sample_subfolder):
            """
            Generates random indices for splitting the dataset into training, validation,
            and test sets.

            Args:
                num_samples (int): Total number of samples in the dataset.
                val_split (float): Proportion of the dataset to use for validation.
                subfolders (list): List of subfolder names containing the dataset.
                num_sample_subfolder (dict): Dictionary mapping subfolder names to
                                            the number of samples in each.

            Returns:
                tuple: Three lists containing the indices for training, validation, and test sets.
            """
            num_train = int(num_samples * val_split)
            num_val = num_samples - num_train
            all_indices = [
                (sub_folder_temp, sample_id)
                for sub_folder_temp in subfolders
                for sample_id in range(num_sample_subfolder[sub_folder_temp])
            ]
            np.random.shuffle(all_indices)
            val_indices_temp = np.random.choice(
                len(all_indices), size=num_val, replace=False)
            val_set = set(val_indices_temp)
            train_indices_temp = [
                idx for idx in range(len(all_indices)) if idx not in val_set
            ][:num_train]
            train_set = set(train_indices_temp)
            all_indices_set = set(range(len(all_indices)))
            test_indices_temp = list(all_indices_set - train_set - val_set)
            train_indices_temp = [all_indices[i] for i in train_indices_temp]
            val_indices_temp = [all_indices[i] for i in val_indices_temp]
            test_indices_temp = [all_indices[i] for i in test_indices_temp]
            return train_indices_temp, val_indices_temp, test_indices_temp

        img_data = {}
        mask_data = {}
        num_sample_per_subfolder = {}
        data_stats = load_data_stats(self.config["data_dir"])

<<<<<<< HEAD
        if not self.subfolders or not isinstance(self.subfolders, list):
            text = "The 'subfolders' attribute must be a non-empty list before loading data."
            raise ValueError(text)

        for subfolder in self.subfolders:
=======
        for subfolder in self.config["subfolders"]:
>>>>>>> 1d064890
            img_folder = os.path.join(
                str(self.config["data_dir"]),
                str(subfolder),
                "images")
            mask_folder = os.path.join(
                str(self.config["data_dir"]),
                str(subfolder),
                "masks")
            img_files = sorted(glob.glob(os.path.join(img_folder, "*")))
            mask_files = sorted(glob.glob(os.path.join(mask_folder, "*")))
            assert len(img_files) == len(mask_files), (
                f"Mismatch: {len(img_files)} images, {len(mask_files)} masks in {subfolder}"
            )
            img_data[subfolder] = img_files
            mask_data[subfolder] = mask_files
            num_sample_per_subfolder[subfolder] = len(img_files)

        train_indices, val_indices, test_indices = generate_random_indices(
            num_samples=self.config["num_samples"],
            val_split=self.config["val_split"],
            subfolders=self.config["subfolders"],
            num_sample_subfolder=num_sample_per_subfolder,
        )

        indices = [train_indices, val_indices, test_indices]

        train_dataset = TiffDatasetLoader(
            TiffDatasetLoaderConfig(
                indices=train_indices,
                img_data=img_data,
                mask_data=mask_data,
                num_classes=self.config["num_classes"],
                crop_size=(self.config["crop_size"], self.config["crop_size"]),
                data_stats=data_stats,
                img_res=self.config["img_res"],
                ignore_background=self.config["ignore_background"]
            )
        )

        val_dataset = TiffDatasetLoader(
            TiffDatasetLoaderConfig(
                indices=train_indices,
                img_data=img_data,
                mask_data=mask_data,
                num_classes=self.config["num_classes"],
                crop_size=(self.config["crop_size"], self.config["crop_size"]),
                data_stats=data_stats,
                img_res=self.config["img_res"],
                ignore_background=self.config["ignore_background"]
            )
        )

        test_dataset = TiffDatasetLoader(
            TiffDatasetLoaderConfig(
                indices=train_indices,
                img_data=img_data,
                mask_data=mask_data,
                num_classes=self.config["num_classes"],
                crop_size=(self.config["crop_size"], self.config["crop_size"]),
                data_stats=data_stats,
                img_res=self.config["img_res"],
                ignore_background=self.config["ignore_background"]
            )
        )

<<<<<<< HEAD
        pin_memory = self.device == 'cuda'
        pin_memory = True

        train_loader = DataLoader(train_dataset, batch_size=self.batch_size,
                                  shuffle=True, num_workers=2,
                                  pin_memory= pin_memory, drop_last=True)
        val_loader = DataLoader(val_dataset, batch_size=self.batch_size,
                                shuffle=False, num_workers=2, drop_last=True)
=======
        train_loader = DataLoader(train_dataset, batch_size=self.config["batch_size"],
                                  shuffle=True, num_workers=2,drop_last=True,
                                  pin_memory=torch.cuda.is_available())
        val_loader = DataLoader(val_dataset, batch_size=self.config["batch_size"],
                                shuffle=False, num_workers=2, drop_last=True,
                                pin_memory=torch.cuda.is_available())
>>>>>>> 1d064890
        test_loader = DataLoader(test_dataset, batch_size=10, shuffle=False,
                                 num_workers=2, drop_last=True,
                                 pin_memory=torch.cuda.is_available())

        self.config["logger"].save_indices_to_file(
            [train_indices, val_indices, test_indices])

        self.config["dataloaders"] = {
            'train': train_loader,
            'val': val_loader,
            'test': test_loader,
            'indices': indices,
        }

    def training_loop(self, optimizer, scheduler):
        """
        Main training loop that handles the training and validation of the model.

        Args:
            optimizer: The optimizer to use for training.
            scheduler: The learning rate scheduler to use.

        Returns:
            tuple: Dictionaries containing losses and metrics for each phase.
        """
        def print_epoch_box(epoch, total_epochs):
            # Generate the epoch string
            epoch_str = f" Epoch {epoch}/{total_epochs} "

            # Determine the width of the box based on the string length
            box_width = len(epoch_str) + 2  # Add padding for the box

            # Create the box
            print(f" ╔{'═' * (box_width)}╗")
            print(f" ║{epoch_str.center(box_width)}║")
            print(f" ╚{'═' * (box_width)}╝")


        scaler = None
<<<<<<< HEAD
        if self.device == "cuda":
            scaler = torch.amp.GradScaler('cuda')
=======
        if self.config["device"] == "cuda":
            scaler = GradScaler()
>>>>>>> 1d064890
            cudnn.benchmark = True

        # scaler = None
        # if self.device == "cuda":
        #     scaler = GradScaler()  # Pas besoin de spécifier 'cuda' ici
        #     cudnn.benchmark = True

        # Initialize metric instances and losses
        # This list includes your ConfusionMatrix instance if enabled
        metrics = self.initialize_metrics()
        loss_dict = {"train": {}, "val": {}}

        # Build a list of display metric names (excluding "ConfusionMatrix")
        display_metrics = [m for m in self.config["metrics"] if m != "ConfusionMatrix"]
        metrics_dict = {
            phase: {metric: [] for metric in display_metrics}
            for phase in ["train", "val"]
        }
        best_val_loss = float("inf")
        best_val_metrics = {metric: 0.0 for metric in display_metrics}

        for epoch in range(1, self.config["epochs"] + 1):

            print_epoch_box(epoch, self.config["epochs"])

            for phase in ["train", "val"]:
                is_training = phase == "train"

                if is_training:
                    self.config["model"].train()
                else:
                    self.config["model"].eval()

                running_loss = 0.0
                running_metrics = {metric: 0.0 for metric in display_metrics}
                total_samples = 0

                with tqdm(total=len(self.config["dataloaders"][phase]), ncols=102,
                          bar_format="- Progress: {n_fmt}/{total_fmt} |{bar}| {percentage:6.2f}%",
                          ) as pbar:

                    for inputs, labels, weights in self.config["dataloaders"][phase]:

                        inputs, labels, weights = (
                            inputs.to(self.config["device"]),
                            labels.to(self.config["device"]),
                            weights.to(self.config["device"])
                        )
                        optimizer.zero_grad()
                        batch_weights = torch.mean(weights, dim=0)

                        with torch.set_grad_enabled(is_training):
                            with torch.autocast(
                                    device_type=self.config["device"],
                                    dtype=torch.bfloat16
                                ):
                                outputs = self.config["model"].forward(inputs)
                                if self.config["loss_params"].get('loss') in ['NLLLoss']:
                                    outputs = nn_func.log_softmax(
                                        outputs, dim=1)

                                if self.config["num_classes"] == 1:
                                    outputs = outputs.squeeze()
                                    labels = labels.squeeze().float()
                                else:
                                    labels = labels.squeeze().long()

                                # only apply class weights to multiclass segmentation
                                if self.config["num_classes"] > 1:
                                    if self.config["weights"]:
                                        loss_fn = self.initialize_loss(
                                            weight=batch_weights)
                                    else:
                                        loss_fn = self.initialize_loss()
                                else:
                                    loss_fn = self.initialize_loss()

                                loss = loss_fn(outputs, labels)

                            if is_training:
                                if scaler:
                                    scaler.scale(loss).backward()
                                    scaler.step(optimizer)
                                    scaler.update()
                                else:
                                    loss.backward()
                                    optimizer.step()

                                if isinstance(
                                        scheduler,
                                        torch.optim.lr_scheduler.ReduceLROnPlateau):
                                    scheduler.step(loss)
                                else:
                                    scheduler.step()

                        running_loss += loss.item()
                        total_samples += labels.size(0)

                        with torch.no_grad():
                            preds = (torch.argmax(outputs, dim=1).long()
                                     if self.config["num_classes"] > 1
                                     else (outputs > 0.5).to(torch.uint8))
                            labels = labels.long()

                            # Update display metrics only (skip ConfusionMatrix)
                            for metric_name, metric_fn in zip(self.config["metrics"], metrics):
                                if metric_name != "ConfusionMatrix":
                                    running_metrics[metric_name] += metric_fn(
                                        preds, labels).item()

                        pbar.set_postfix(
                            loss=running_loss / (pbar.n + 1),
                            **{metric: running_metrics[metric] / (pbar.n + 1)
                               for metric in display_metrics}
                        )
                        pbar.update(1)

                epoch_loss = running_loss / len(self.config["dataloaders"][phase])
                epoch_metrics = {metric: running_metrics[metric] /
                                 len(self.config["dataloaders"][phase])
                                 for metric in display_metrics}
                loss_dict[phase][epoch] = epoch_loss

                for metric, value in epoch_metrics.items():
                    metrics_dict[phase][metric].append(value)

                print(f" {phase.title().ljust(5)} Loss: {epoch_loss: .4f}")
                print(f" {phase.title().ljust(5)} ", end='')
                for metric, value in epoch_metrics.items():

                    print(f" {metric}: {value: .4f}", end=" | ")
                print()

                if phase == "val" and epoch_loss < best_val_loss:
                    best_val_loss = epoch_loss
                    torch.save(self.config["model"].state_dict(),
                               os.path.join(self.config["save_directory"],
                               "model_best_loss.pth"))

                if phase == "val":
                    for metric, value in epoch_metrics.items():
                        if value > best_val_metrics[metric]:
                            best_val_metrics[metric] = value
                            torch.save(
                                self.config["model"].state_dict(),
                                os.path.join(self.config["save_directory"],
                                             f"model_best_{metric}.pth")
                            )

        formatted_metrics = {
            metric: f"{value:.4f}" for metric, value in best_val_metrics.items()}
        print(f" Best Validation Metrics: {formatted_metrics}")

        return loss_dict, metrics_dict, metrics

    def train(self):
        """
        Starts the training process for the model.
        """
        text = (
                f' Processing with {self.config["num_samples"]} '
                f'images among {self.config["num_file"]}'
        )
        print(text)

        optimizer = self.initialize_optimizer()
        scheduler = self.initialize_scheduler(optimizer=optimizer)
        loss_dict, metrics_dict, metrics = self.training_loop(optimizer=optimizer,
                                                              scheduler=scheduler)

        self.config["logger"].save_best_metrics(loss_dict=loss_dict,
                                      metrics_dict=metrics_dict)
        self.config["logger"].plot_learning_curves(loss_dict=loss_dict,
                                         metrics_dict=metrics_dict)
        self.config["logger"].save_hyperparameters()
        self.config["logger"].save_data_stats(
            self.config["dataloaders"]["train"].dataset.config["data_stats"])
        if "ConfusionMatrix" in self.config["metrics"]:
            self.config["logger"].save_confusion_matrix(
                conf_metric=metrics[self.config["metrics"].index("ConfusionMatrix")],
                model=self.config["model"],
                val_dataloader=self.config["dataloaders"]["val"],
                device=self.config["device"])<|MERGE_RESOLUTION|>--- conflicted
+++ resolved
@@ -11,10 +11,6 @@
 import glob
 import json
 from datetime import datetime
-from tools import display_color as dc
-
-import numpy as np
-from tqdm import tqdm
 
 from commun.tiffdatasetloader import TiffDatasetLoader
 from commun.paramconverter import ParamConverter
@@ -25,16 +21,6 @@
 
 from torch.cuda.amp import GradScaler
 import torch
-<<<<<<< HEAD
-import torch.backends.cudnn as cudnn
-
-import torch.nn as nn
-import torch.nn.functional as nn_func
-
-
-
-from torch.nn import (CrossEntropyLoss, BCEWithLogitsLoss, NLLLoss )
-=======
 from torch import nn
 from torch.backends import cudnn
 import torch.nn.functional as nn_func
@@ -43,7 +29,6 @@
     CrossEntropyLoss, BCEWithLogitsLoss,
     NLLLoss
 )
->>>>>>> 1d064890
 from torch.optim import (
     Adagrad, Adam, AdamW, NAdam, RMSprop, RAdam, SGD
 )
@@ -62,14 +47,6 @@
 
 from training.training_logger import TrainingLogger
 
-<<<<<<< HEAD
-import numpy as np
-from tqdm import tqdm
-import matplotlib
-matplotlib.use('Agg')
-
-
-=======
 from commun.tiffdatasetloader import TiffDatasetLoader
 from commun.tiffdatasetloader import TiffDatasetLoaderConfig
 from commun.paramconverter import ParamConverter
@@ -78,7 +55,6 @@
 
 from training.training_logger import TrainingLogger
 from training.training_logger import TrainingLoggerConfig
->>>>>>> 1d064890
 
 # Add the system path at the end to avoid dependency issues.
 sys.path.append(os.path.dirname(os.path.dirname(os.path.abspath(__file__))))
@@ -170,15 +146,7 @@
         # Extract category-wise parameters
         # Helper function to extract parameters from hyperparameters
         def extract_params(category):
-<<<<<<< HEAD
-
-            try:
-                if self.hyperparameters is None or not hasattr(self.hyperparameters, "get_parameters"):
-                      text = "The 'hyperparameters' object must have a 'get_parameters' method,"\
-                            " and not be None."
-                      raise ValueError(text)
-
-                return {k: v for k, v in self.hyperparameters.get_parameters()[category].items()}
+            return dict(self.config["hyperparameters"].get_parameters()[category])
 
             except KeyError:
                 # Handle the case where the category does not exist.
@@ -191,9 +159,6 @@
                 text = f"An error occurred: {e}"
                 self.add_to_report(' - Hyperparameters', text)
                 return None
-=======
-            return dict(self.config["hyperparameters"].get_parameters()[category])
->>>>>>> 1d064890
 
         # Extracting parameters for different categories
         self.config["model_params"] = extract_params('Model')
@@ -238,25 +203,14 @@
 
         if self.config["num_file"] <= self.config["num_samples"]:
             text = (
-<<<<<<< HEAD
                 f' - num_samples ({self.num_samples}) > '
                 f'maximum number of images to process ({self.num_file})'
                 )
             self.add_to_report(' - Hyperparameters', text)
             raise ValueError
-        if self.num_samples < 16 :
-            text = f'num_samples ({self.num_samples}) must be >= 16 '
-            self.add_to_report(' - Hyperparameters', text)
-=======
-                f' - num_samples ({self.config["num_samples"]}) > '
-                f'maximum number of images to process ({self.config["num_file"]})'
-            )
-            self.add_to_report(text, '')
-            raise ValueError
         if self.config["num_samples"] < 16:
             text = f'num_samples ({self.config["num_samples"]}) must be >= 16 '
             self.add_to_report(text, '')
->>>>>>> 1d064890
             raise ValueError
 
         # Extract and parse metrics from the ini file
@@ -299,18 +253,6 @@
             'CosineAnnealingWarmRestarts': CosineAnnealingWarmRestarts
         }
 
-<<<<<<< HEAD
-        self.model = self.initialize_model()
-        self.save_directory = self.create_unique_folder()
-        self.logger = TrainingLogger(save_directory=self.save_directory,
-                                    num_classes=self.num_classes,
-                                    model_params=self.model_params,
-                                    optimizer_params=self.optimizer_params,
-                                    scheduler_params=self.scheduler_params,
-                                    loss_params=self.loss_params,
-                                    training_params=self.training_params,
-                                    data=self.data)
-=======
         self.config["model"] = self.initialize_model()
         self.config["save_directory"] = self.create_unique_folder()
         self.config["logger"] = TrainingLogger(
@@ -323,7 +265,6 @@
                                      training_params=self.config["training_params"],
                                      data=self.config["data"])
             )
->>>>>>> 1d064890
 
         self.config["metrics"] = []  # Initialize metrics attribute
         self.config["metrics_mapping"] = {}  # Initialize metrics_mapping attribute
@@ -381,16 +322,9 @@
             if metric in self.config["metrics_mapping"]:
                 selected_metrics.append(self.config["metrics_mapping"][metric])
             else:
-<<<<<<< HEAD
                 text =f" - Metric '{metric}' not recognized"
                 self.add_to_report(' - Hyperparameters', text)
                 raise ValueError()
-=======
-                text = f" - Metric '{metric}' not recognized"
-                self.add_to_report(text, '')
-                raise ValueError(
-                    f"Metric '{metric}' not recognized. Please check the name.")
->>>>>>> 1d064890
 
         return selected_metrics
 
@@ -405,17 +339,10 @@
         optimizer_class = self.config["optimizer_mapping"].get(optimizer_name)
 
         if not optimizer_class:
-<<<<<<< HEAD
             text =f" - Optimizer '{optimizer_name}' is not supported"
             self.add_to_report(' - Hyperparameters', text)
             raise ValueError()
 
-=======
-            text = f" - Optimizer '{optimizer_name}' is not supported"
-            self.add_to_report(text, '')
-            raise ValueError(f"Optimizer '{optimizer_name}' is not supported."
-                             " Check your 'optimizer_mapping'.")
->>>>>>> 1d064890
 
         converted_params = {k: self.config["param_converter"].convert_param(v)
                             for k, v in self.config["optimizer_params"].items() if k != 'optimizer'}
@@ -436,16 +363,9 @@
         scheduler_class = self.config["scheduler_mapping"].get(scheduler_name)
 
         if not scheduler_class:
-<<<<<<< HEAD
             text =f" - Scheduler '{scheduler_name}' is not supported"
             self.add_to_report(' - Hyperparameters', text)
             raise ValueError()
-=======
-            text = f" - Scheduler '{scheduler_name}' is not supported"
-            self.add_to_report(text, '')
-            raise ValueError(f"Scheduler '{scheduler_name}' is not supported."
-                             "Check your 'scheduler_mapping'.")
->>>>>>> 1d064890
 
         converted_params = {k: self.config["param_converter"].convert_param(v)
                             for k, v in self.config["scheduler_params"].items() if k != 'scheduler'}
@@ -469,16 +389,9 @@
         loss_class = self.config["loss_mapping"].get(loss_name)
 
         if not loss_class:
-<<<<<<< HEAD
             text =f" - Loss '{loss_name}' is not supported !!!!!!!!"
             self.add_to_report(' - Hyperparameters', text)
             raise ValueError(text)
-=======
-            text = f" - Loss '{loss_name}' is not supported"
-            self.add_to_report(text, '')
-            raise ValueError(
-                f"Loss '{loss_name}' is not supported. Check your 'loss_mapping'.")
->>>>>>> 1d064890
 
         # Convert static parameters from config
         converted_params = {
@@ -519,16 +432,8 @@
             raise ValueError(
                 f"Model '{model_name}' is not supported. Check your 'model_mapping'.")
 
-<<<<<<< HEAD
-        if model_name not in self.model_mapping:
-            text =f" - Model '{model_name}' is not supported"
-            self.add_to_report(' - Hyperparameters', text)
-            raise ValueError()
-
-=======
         model_class = self.config["model_mapping"][model_name]
         model_config_class = self.config["model_config_mapping"][model_name]
->>>>>>> 1d064890
 
         self.config["model_params"]['num_classes'] = self.config["num_classes"]
 
@@ -555,15 +460,9 @@
                 for k, v in optional_params.items()
             }
         except ValueError as e:
-<<<<<<< HEAD
             text =f" - Error converting parameters for model '{model_name}' : {e}"
             self.add_to_report(' - Hyperparameter',text)
             raise ValueError()
-=======
-            text = f" - Error converting parameters for model '{model_name}' : {e}"
-            self.add_to_report(text, '')
-            raise ValueError(text) from e
->>>>>>> 1d064890
 
         return model_class(
                 model_config_class(
@@ -616,24 +515,13 @@
             json_file_path = os.path.join(data_dir, 'data_stats.json')
 
             if not os.path.exists(json_file_path):
-<<<<<<< HEAD
                 dc.display_color(" File 'j_son' not found ! ", "yellow", bold = True)
                 dc.display_color(" Using default normalization stats." , "yellow")
                 text = " File not found. Using file default normalization"
                 self.add_to_report(" - J_son", text)
                 return {"default": neutral_stats}
-            else:
-                print(" Using the file 'j_son' found.")
-=======
-                dc.display_color(" File 'json' not found ! ", "yellow")
-                dc.display_color(
-                    " Using default normalization stats.", "yellow")
-                text = " - File 'J_son' not found. Using file default normalization"
-                self.add_to_report(text, '')
-                return {"default": neutral_stats}
 
             print(" File 'json' found : Using this one.")
->>>>>>> 1d064890
 
             try:
                 with open(json_file_path, 'r', encoding="utf-8") as file:
@@ -643,16 +531,9 @@
                 for key, value in raw_data_stats.items():
                     if not (isinstance(value, list) and len(value) == 2 and
                             all(isinstance(v, list) and len(v) == 3 for v in value)):
-<<<<<<< HEAD
                         text =f" Invalid format in data_stats.json for key {key}"
                         self.add_to_report(" - J_son", text)
                         raise ValueError()
-=======
-                        text = f" - Invalid format in data_stats.json for key {key}"
-                        self.add_to_report(text, '')
-                        raise ValueError(
-                            f"Invalid format in data_stats.json for key {key}")
->>>>>>> 1d064890
 
                     data_stats_loaded[key] = [
                         np.array(value[0]),
@@ -713,15 +594,11 @@
         num_sample_per_subfolder = {}
         data_stats = load_data_stats(self.config["data_dir"])
 
-<<<<<<< HEAD
         if not self.subfolders or not isinstance(self.subfolders, list):
             text = "The 'subfolders' attribute must be a non-empty list before loading data."
             raise ValueError(text)
 
         for subfolder in self.subfolders:
-=======
-        for subfolder in self.config["subfolders"]:
->>>>>>> 1d064890
             img_folder = os.path.join(
                 str(self.config["data_dir"]),
                 str(subfolder),
@@ -787,23 +664,15 @@
             )
         )
 
-<<<<<<< HEAD
         pin_memory = self.device == 'cuda'
         pin_memory = True
 
-        train_loader = DataLoader(train_dataset, batch_size=self.batch_size,
-                                  shuffle=True, num_workers=2,
-                                  pin_memory= pin_memory, drop_last=True)
-        val_loader = DataLoader(val_dataset, batch_size=self.batch_size,
-                                shuffle=False, num_workers=2, drop_last=True)
-=======
         train_loader = DataLoader(train_dataset, batch_size=self.config["batch_size"],
                                   shuffle=True, num_workers=2,drop_last=True,
                                   pin_memory=torch.cuda.is_available())
         val_loader = DataLoader(val_dataset, batch_size=self.config["batch_size"],
                                 shuffle=False, num_workers=2, drop_last=True,
                                 pin_memory=torch.cuda.is_available())
->>>>>>> 1d064890
         test_loader = DataLoader(test_dataset, batch_size=10, shuffle=False,
                                  num_workers=2, drop_last=True,
                                  pin_memory=torch.cuda.is_available())
@@ -843,13 +712,8 @@
 
 
         scaler = None
-<<<<<<< HEAD
-        if self.device == "cuda":
-            scaler = torch.amp.GradScaler('cuda')
-=======
         if self.config["device"] == "cuda":
             scaler = GradScaler()
->>>>>>> 1d064890
             cudnn.benchmark = True
 
         # scaler = None
