# -*- coding: utf-8 -*-
"""
A module for training a segmentation model using PyTorch.

This module provides a `Training` class that handles the initialization of the model,
data loading, optimizer and scheduler setup, loss function initialization,
and the main training loop.
"""
import os
import sys
import glob
import json
from datetime import datetime

import numpy as np
from tqdm import tqdm

from AI.tiffdatasetloader import TiffDatasetLoader
from AI.paramconverter import ParamConverter
from AI.model_registry import model_mapping

from tools import display_color as dc
from tools.constants import DISPLAY_COLORS as colors

from torch.cuda.amp import GradScaler
import torch
from torch import nn
from torch.backends import cudnn
import torch.nn.functional as nn_func
from torch.cuda.amp import GradScaler
from torch.nn import (
    CrossEntropyLoss, BCEWithLogitsLoss,
    NLLLoss
)
from torch.optim import (
    Adagrad, Adam, AdamW, NAdam, RMSprop, RAdam, SGD
)
from torch.optim.lr_scheduler import (
    LRScheduler, LambdaLR, MultiplicativeLR, StepLR, MultiStepLR, ConstantLR,
    LinearLR, ExponentialLR, PolynomialLR, CosineAnnealingLR, SequentialLR,
    ReduceLROnPlateau, CyclicLR, OneCycleLR, CosineAnnealingWarmRestarts
)
from torch.utils.data import DataLoader
from torchmetrics.classification import (
    BinaryJaccardIndex, MulticlassJaccardIndex, MulticlassF1Score, BinaryF1Score,
    BinaryAccuracy, MulticlassAccuracy, BinaryAveragePrecision, MulticlassAveragePrecision,
    BinaryConfusionMatrix, MulticlassConfusionMatrix, BinaryPrecision, MulticlassPrecision,
    BinaryRecall, MulticlassRecall
)

from training.training_logger import TrainingLogger

from AI.tiffdatasetloader import TiffDatasetLoader
from AI.tiffdatasetloader import TiffDatasetLoaderConfig
from AI.paramconverter import ParamConverter
from AI.model_registry import model_mapping
from AI.model_registry import model_config_mapping

from training.training_logger import TrainingLogger
from training.training_logger import TrainingLoggerConfig

# Add the system path at the end to avoid dependency issues.
sys.path.append(os.path.dirname(os.path.dirname(os.path.abspath(__file__))))

# ---------------------------------------------------------------------------


class Training:
    """
        A module for training a segmentation model using PyTorch.
    """

    def __repr__(self):
        """
        Returns a string representation of the Training class.

        Returns:
            str: A string indicating the class name.
        """
        return 'Training'

    def add_to_report(self, text, who):
        """
            Add a message to a report
        """
        if self.config["report"] is not None:
            self.config["report"].add(text, who)

    def __init__(self, **kwargs):
        """
        Initializes the Training class with given parameters.

        Args:
            **kwargs: Keyword arguments containing configuration parameters such as:
                - subfolders (list): List of subfolder names containing the dataset.
                - data_dir (str): Directory containing the dataset.
                - run_dir (str): Directory for saving model outputs.
                - hyperparameters (Hyperparameters): An object containing model
                                                    and training parameters.

        Raises:
            Exception: If pathLogDir is not provided.
        """
        self.config = {
            "param_converter": ParamConverter(),
            "device": 'cuda' if torch.cuda.is_available() else 'cpu',
            "subfolders": kwargs.get('subfolders', []),
            "data_dir": kwargs.get('data_dir', None),
            "run_dir": kwargs.get('run_dir', None),
            "hyperparameters": kwargs.get('hyperparameters', None),
            "num_file": kwargs.get('num_file', None),
            "report": kwargs.get('report', None),
            "num_classes" : None,
            "weights": None,
            "ignore_background": None,
            "ignore_index": None,
            "dataloaders": {},
            "model_params" : {},
            "optimizer_params": {},
            "scheduler_params": {},
            "loss_params": {},
            "training_params": {},
            "data": {},
            "metrics": [],
            "metrics_mapping": {},
            "metrics_str": "",
            "training_time": "",
            "model_mapping": model_mapping,
            "model_config_mapping": model_config_mapping,
            "model": None,
            "save_directory": None,
            "logger": None,
            "optimizer_mapping": {},
            "loss_mapping": {},
            "scheduler_mapping": {},
            "display": dc.DisplayColor(),

        }


        if not self.config["subfolders"] or not isinstance(self.config["subfolders"], list):
            raise ValueError(
                "The 'subfolders' argument must be provided as a non-empty list.")

        if self.config["hyperparameters"] is None:
            raise ValueError(
                "The 'hyperparameters' argument must be provided and not None.")


        # Extract category-wise parameters
        # Helper function to extract parameters from hyperparameters
        def extract_params(category):
        
            try:

                if self.config["hyperparameters"] is None or not hasattr(self.config["hyperparameters"], "get_parameters"):
                      text = "The 'hyperparameters' object must have a 'get_parameters' method,"\
                            " and not be None."
                      raise ValueError(text)

                return dict(self.config["hyperparameters"].get_parameters()[category])

            except KeyError:
                # Handle the case where the category does not exist.
                text = f"Error: The category '{category}' does not exist in the hyperparameters."
                self.add_to_report(' - Hyperparameters', text)
                return None

            except Exception as e:
                # Handle other potential exceptions.
                text = f"An error occurred: {e}"
                self.add_to_report(' - Hyperparameters', text)
                return None

        # Extracting parameters for different categories
        self.config["model_params"] = extract_params('Model')
        self.config["optimizer_params"] = extract_params('Optimizer')
        self.config["scheduler_params"] = extract_params('Scheduler')
        self.config["loss_params"] = extract_params('Loss')
        self.config["training_params"] = extract_params('Training')
        self.config["data"] = extract_params('Data')

        # Determine the number of classes
        self.config["num_classes"] = int(self.config["model_params"].get('num_classes', 1))
        self.config["num_classes"] = (
            1 if self.config["num_classes"] <= 2 else self.config["num_classes"]
        )

        # Loss parameters
        self.config["weights"] = self.config["param_converter"].convert_param(
            self.config["loss_params"].get('weights', "False"))
        self.config["ignore_background"] = bool(self.config["param_converter"].convert_param(
            self.config["loss_params"].get('ignore_background', "False")
        ))
        if self.config["ignore_background"]:
            self.config["ignore_index"] = -1
        else:
            self.config["ignore_index"] = -100

        # Training parameters
        self.config["batch_size"] = int(self.config["training_params"].get('batch_size', 8))
        self.config["val_split"] = float(self.config["training_params"].get('val_split', 0.8))
        self.config["epochs"] = int(self.config["training_params"].get('epochs', 10))

        # Data parameters
        self.config["img_res"] = int(self.config["data"].get('img_res', 560))
        self.config["crop_size"] = int(self.config["data"].get('crop_size', 224))
        self.config["num_samples"] = int(self.config["data"].get('num_samples', 500))

        # Control Num image to process
        if self.config["num_file"] is None or self.config["num_samples"] is None:
            text = "'num_file' and 'num_samples' must not be None."
            self.add_to_report(text, '')
            raise ValueError(text)

        if self.config["num_file"] <= self.config["num_samples"]:
            text = (
                f' - num_samples ({self.num_samples}) > '
                f'maximum number of images to process ({self.num_file})'
                )
            self.add_to_report(' - Hyperparameters', text)
            raise ValueError
        if self.config["num_samples"] < 16:
            text = f'num_samples ({self.config["num_samples"]}) must be >= 16 '
            self.add_to_report(text, '')
            raise ValueError

        # Extract and parse metrics from the ini file
        self.config["metrics_str"] = self.config["training_params"].get('metrics', '')
        self.config["training_time"] = datetime.now().strftime("%d-%m-%y-%H-%M-%S")
        self.config["model_mapping"] = model_mapping
        self.config["model_config_mapping"] = model_config_mapping

        self.config["optimizer_mapping"] = {
            'Adagrad': Adagrad,
            'Adam': Adam,
            'AdamW': AdamW,
            'NAdam': NAdam,
            'RMSprop': RMSprop,
            'RAdam': RAdam,
            'SGD': SGD
        }

        self.config["loss_mapping"] = {
            'CrossEntropyLoss': CrossEntropyLoss,
            'BCEWithLogitsLoss': BCEWithLogitsLoss,
            'NLLLoss': NLLLoss,
        }

        self.config["scheduler_mapping"] = {
            'LRScheduler': LRScheduler,
            'LambdaLR': LambdaLR,
            'MultiplicativeLR': MultiplicativeLR,
            'StepLR': StepLR,
            'MultiStepLR': MultiStepLR,
            'ConstantLR': ConstantLR,
            'LinearLR': LinearLR,
            'ExponentialLR': ExponentialLR,
            'PolynomialLR': PolynomialLR,
            'CosineAnnealingLR': CosineAnnealingLR,
            'SequentialLR': SequentialLR,
            'ReduceLROnPlateau': ReduceLROnPlateau,
            'CyclicLR': CyclicLR,
            'OneCycleLR': OneCycleLR,
            'CosineAnnealingWarmRestarts': CosineAnnealingWarmRestarts
        }

        self.config["model"] = self.initialize_model()
        self.config["save_directory"] = self.create_unique_folder()
        self.config["logger"] = TrainingLogger(
            TrainingLoggerConfig(save_directory=self.config["save_directory"],
                                     num_classes=self.config["num_classes"],
                                     model_params=self.config["model_params"],
                                     optimizer_params=self.config["optimizer_params"],
                                     scheduler_params=self.config["scheduler_params"],
                                     loss_params=self.config["loss_params"],
                                     training_params=self.config["training_params"],
                                     data=self.config["data"])
            )

        self.config["metrics"] = []  # Initialize metrics attribute
        self.config["metrics_mapping"] = {}  # Initialize metrics_mapping attribute

    def create_metric(self, binary_metric, multiclass_metric):
        """
        Creates a metric based on the number of classes.

        Args:
            binary_metric: The binary metric to use.
            multiclass_metric: The multiclass metric to use.

        Returns:
            Instance of the appropriate metric.
        """
        return (
            binary_metric(ignore_index=self.config["ignore_index"]).to(self.config["device"])
            if self.config["num_classes"] == 1
            else multiclass_metric(
                    num_classes=self.config["num_classes"],
                    ignore_index=self.config["ignore_index"]
                ).to(self.config["device"])
        )

    def initialize_metrics(self):
        """
        Initializes the specified metrics for evaluation.

        Returns:
            list: A list of metric instances corresponding to the specified names.

        Raises:
            ValueError: If a specified metric is not recognized.
        """
        self.config["metrics_mapping"] = {
            "Jaccard": self.create_metric(BinaryJaccardIndex, MulticlassJaccardIndex),
            "F1": self.create_metric(BinaryF1Score, MulticlassF1Score),
            "Accuracy": self.create_metric(BinaryAccuracy, MulticlassAccuracy),
            "AveragePrecision": self.create_metric(BinaryAveragePrecision,
                                                   MulticlassAveragePrecision),
            "ConfusionMatrix": self.create_metric(BinaryConfusionMatrix, MulticlassConfusionMatrix),
            "Precision": self.create_metric(BinaryPrecision, MulticlassPrecision),
            "Recall": self.create_metric(BinaryRecall, MulticlassRecall),
        }

        # Parse metrics from string input or use default
        m_str = self.config["metrics_str"].split(",")
        self.config["metrics"] = [metric.strip()
                        for metric
                        in m_str] if self.config["metrics_str"] else ["Jaccard"]

        # Retrieve metric instances
        selected_metrics = []
        for metric in self.config["metrics"]:
            if metric in self.config["metrics_mapping"]:
                selected_metrics.append(self.config["metrics_mapping"][metric])
            else:
                text =f" - Metric '{metric}' not recognized"
                self.add_to_report(' - Hyperparameters', text)
                raise ValueError()

        return selected_metrics

    def initialize_optimizer(self):
        """
        Initializes the optimizer based on the specified parameters.

        Returns:
            Optimizer configured.
        """
        optimizer_name = self.config["optimizer_params"].get('optimizer', 'Adam')
        optimizer_class = self.config["optimizer_mapping"].get(optimizer_name)

        if not optimizer_class:
            text =f" - Optimizer '{optimizer_name}' is not supported"
            self.add_to_report(' - Hyperparameters', text)
            raise ValueError()


        converted_params = {k: self.config["param_converter"].convert_param(v)
                            for k, v in self.config["optimizer_params"].items() if k != 'optimizer'}

        return optimizer_class(self.config["model"].parameters(), **converted_params)

    def initialize_scheduler(self, optimizer):
        """
        Initializes the learning rate scheduler.

        Args:
            optimizer: The optimizer to use with the scheduler.

        Returns:
            Learning rate scheduler configured.
        """
        scheduler_name = self.config["scheduler_params"].get('scheduler', 'ConstantLR')
        scheduler_class = self.config["scheduler_mapping"].get(scheduler_name)

        if not scheduler_class:
            text =f" - Scheduler '{scheduler_name}' is not supported"
            self.add_to_report(' - Hyperparameters', text)
            raise ValueError()

        converted_params = {k: self.config["param_converter"].convert_param(v)
                            for k, v in self.config["scheduler_params"].items() if k != 'scheduler'}

        if not converted_params:
            return scheduler_class(optimizer)

        return scheduler_class(optimizer, **converted_params)

    def initialize_loss(self, **dynamic_params):
        """
        Initializes the loss function based on the specified parameters.

        Args:
            **dynamic_params: Dynamic parameters to use for the loss function.

        Returns:
            Loss function configured.
        """
        loss_name = self.config["loss_params"].get('loss', 'CrossEntropyLoss')
        loss_class = self.config["loss_mapping"].get(loss_name)

        if not loss_class:
            text =f" - Loss '{loss_name}' is not supported !!!!!!!!"
            self.add_to_report(' - Hyperparameters', text)
            raise ValueError(text)

        # Convert static parameters from config
        converted_params = {
            k: self.config["param_converter"].convert_param(v)
            for k, v in self.config["loss_params"].items()
            # Exclude unwanted params
            if k not in {'loss', 'ignore_background', 'weights'}
        }

        # Merge with dynamic parameters (e.g., batch-specific weights)
        final_params = {**converted_params, **dynamic_params}

        # Check if ignore_index should be included (for all losses except BCEWithLogitsLoss)
        if loss_name == 'BCEWithLogitsLoss':
            # Remove ignore_index if not needed
            final_params.pop('ignore_index', None)
        else:
            if self.config["num_classes"] > 1:
                final_params['ignore_index'] = self.config["ignore_index"]
            else:
                # Remove ignore_index if not needed
                final_params.pop('ignore_index', None)

        return loss_class(**final_params)

    def initialize_model(self) -> nn.Module:
        """
        Initializes the model based on the specified parameters.

        Returns:
            nn.Module: Instance of the configured model.
        """
        model_name = self.config["model_params"].get('model_type', 'UnetVanilla')

        if model_name not in self.config["model_mapping"]:
            text = f" - Model '{model_name}' is not supported"
            self.add_to_report(text, '')
            raise ValueError(
                f"Model '{model_name}' is not supported. Check your 'model_mapping'.")

        model_class = self.config["model_mapping"][model_name]
        model_config_class = self.config["model_config_mapping"][model_name]

        self.config["model_params"]['num_classes'] = self.config["num_classes"]

        required_params = {
            k: self.config["param_converter"].convert_param(v)
            for k, v in self.config["model_params"].items() if k in model_class.REQUIRED_PARAMS
        }
        optional_params = {
            k: self.config["param_converter"].convert_param(v)
            for k, v in self.config["model_params"].items() if k in model_class.OPTIONAL_PARAMS
        }

        required_params.pop('model_type', None)
        optional_params.pop('model_type', None)

        try:
            typed_required_params = {
                k: model_class.REQUIRED_PARAMS[k](v)
                for k, v in required_params.items()
            }

            typed_optional_params = {
                k: model_class.OPTIONAL_PARAMS[k](v)
                for k, v in optional_params.items()
            }
        except ValueError as e:
            text =f" - Error converting parameters for model '{model_name}' : {e}"
            self.add_to_report(' - Hyperparameter',text)
            raise ValueError()

        return model_class(
                model_config_class(
                    **typed_required_params, **typed_optional_params
                )
            ).to(self.config["device"])

    def create_unique_folder(self):
        """
        Creates a unique folder for saving model weights
        and logs based on the current training parameters.

        Returns:
            str: The path to the created directory.
        """
        filename = f"{self.config['model_params'].get('model_type', 'UnetVanilla')}__" \
            f"{self.config['training_time']}"

        save_directory = os.path.join(str(self.config["run_dir"]),
                                      str(filename))

        if not os.path.exists(save_directory):
            os.makedirs(save_directory)
        return save_directory

    def load_segmentation_data(self):
        """
        Loads segmentation data from the specified directories,
        prepares datasets, and creates data loaders.

        This method also handles the loading of normalization statistics
        and the splitting of data into training,
        validation, and test sets.
        """

        def load_data_stats(data_dir):
            """
            Loads normalization statistics from a JSON file. Provides default normalization
            stats if the file is missing or improperly formatted.

            Args:
                data_dir (str): Directory containing the data stats JSON file.

            Returns:
                dict: A dictionary containing the loaded data statistics.
            """
            neutral_stats = [
                # Default mean and std
                np.array([0.5] * 3), np.array([0.5] * 3)]
            json_file_path = os.path.join(data_dir, 'data_stats.json')

            if not os.path.exists(json_file_path):
                self.config["display"].print(" File 'json' not found ! ",
                                       colors['warning'], bold = True)
                self.config["display"].print(" Using default normalization stats." ,
                                       colors['warning'])
                text = " File not found. Using file default normalization"
                self.add_to_report(" - Json", text)
                return {"default": neutral_stats}

            print(" A Json file has been found. Its data will be used during training.")

            try:
                with open(json_file_path, 'r', encoding="utf-8") as file:
                    raw_data_stats = json.load(file)

                data_stats_loaded = {}
                for key, value in raw_data_stats.items():
                    if not (isinstance(value, list) and len(value) == 2 and
                            all(isinstance(v, list) and len(v) == 3 for v in value)):
                        text =f" Invalid format in data_stats.json for key {key}"
<<<<<<< HEAD
                        self.add_to_report(" - json", text)
=======
                        self.add_to_report(" - Json", text)
>>>>>>> f2b88fcd
                        raise ValueError()

                    data_stats_loaded[key] = [
                        np.array(value[0]),
                        np.array(value[1])
                    ]

                return data_stats_loaded

            except (json.JSONDecodeError, ValueError) as e:
               
                text = " Error loading data stats : "
                self.config["display"].print(text, colors['error'], bold = True)
                text = " Using default normalization stats."
                self.config["display"].print(text, colors['warning'], bold = True)

                text = (f" Error loading data stats from {json_file_path}:\n {e}.")
                self.add_to_report(" - Json", text)
                return {"default": neutral_stats}

        def generate_random_indices(num_samples, val_split, subfolders, num_sample_subfolder):
            """
            Generates random indices for splitting the dataset into training, validation,
            and test sets.

            Args:
                num_samples (int): Total number of samples in the dataset.
                val_split (float): Proportion of the dataset to use for validation.
                subfolders (list): List of subfolder names containing the dataset.
                num_sample_subfolder (dict): Dictionary mapping subfolder names to
                                            the number of samples in each.

            Returns:
                tuple: Three lists containing the indices for training, validation, and test sets.
            """
            num_train = int(num_samples * val_split)
            num_val = num_samples - num_train
            all_indices = [
                (sub_folder_temp, sample_id)
                for sub_folder_temp in subfolders
                for sample_id in range(num_sample_subfolder[sub_folder_temp])
            ]
            np.random.shuffle(all_indices)
            val_indices_temp = np.random.choice(
                len(all_indices), size=num_val, replace=False)
            val_set = set(val_indices_temp)
            train_indices_temp = [
                idx for idx in range(len(all_indices)) if idx not in val_set
            ][:num_train]
            train_set = set(train_indices_temp)
            all_indices_set = set(range(len(all_indices)))
            test_indices_temp = list(all_indices_set - train_set - val_set)
            train_indices_temp = [all_indices[i] for i in train_indices_temp]
            val_indices_temp = [all_indices[i] for i in val_indices_temp]
            test_indices_temp = [all_indices[i] for i in test_indices_temp]
            return train_indices_temp, val_indices_temp, test_indices_temp

        img_data = {}
        mask_data = {}
        num_sample_per_subfolder = {}
        data_stats = load_data_stats(self.config["data_dir"])

        if not self.config["subfolders"] or not isinstance(self.config["subfolders"], list):
            text = "The 'subfolders' attribute must be a non-empty list before loading data."
            raise ValueError(text)

        for subfolder in self.config["subfolders"]:
            img_folder = os.path.join(
                str(self.config["data_dir"]),
                str(subfolder),
                "images")
            mask_folder = os.path.join(
                str(self.config["data_dir"]),
                str(subfolder),
                "masks")
            img_files = sorted(glob.glob(os.path.join(img_folder, "*")))
            mask_files = sorted(glob.glob(os.path.join(mask_folder, "*")))
            assert len(img_files) == len(mask_files), (
                f"Mismatch: {len(img_files)} images, {len(mask_files)} masks in {subfolder}"
            )
            img_data[subfolder] = img_files
            mask_data[subfolder] = mask_files
            num_sample_per_subfolder[subfolder] = len(img_files)

        train_indices, val_indices, test_indices = generate_random_indices(
            num_samples=self.config["num_samples"],
            val_split=self.config["val_split"],
            subfolders=self.config["subfolders"],
            num_sample_subfolder=num_sample_per_subfolder,
        )

        indices = [train_indices, val_indices, test_indices]

        train_dataset = TiffDatasetLoader(
            TiffDatasetLoaderConfig(
                indices=train_indices,
                img_data=img_data,
                mask_data=mask_data,
                num_classes=self.config["num_classes"],
                crop_size=(self.config["crop_size"], self.config["crop_size"]),
                data_stats=data_stats,
                img_res=self.config["img_res"],
                ignore_background=self.config["ignore_background"]
            )
        )

        val_dataset = TiffDatasetLoader(
            TiffDatasetLoaderConfig(
                indices=train_indices,
                img_data=img_data,
                mask_data=mask_data,
                num_classes=self.config["num_classes"],
                crop_size=(self.config["crop_size"], self.config["crop_size"]),
                data_stats=data_stats,
                img_res=self.config["img_res"],
                ignore_background=self.config["ignore_background"]
            )
        )

        test_dataset = TiffDatasetLoader(
            TiffDatasetLoaderConfig(
                indices=train_indices,
                img_data=img_data,
                mask_data=mask_data,
                num_classes=self.config["num_classes"],
                crop_size=(self.config["crop_size"], self.config["crop_size"]),
                data_stats=data_stats,
                img_res=self.config["img_res"],
                ignore_background=self.config["ignore_background"]
            )
        )

        pin_memory = self.config["device"] == 'cuda'

        train_loader = DataLoader(train_dataset, batch_size=self.config["batch_size"],
                                  shuffle = True, num_workers = 2, drop_last = True,
                                  pin_memory = pin_memory)
        val_loader = DataLoader(val_dataset, batch_size = self.config["batch_size"],
                                shuffle = False, num_workers = 2, drop_last = True,
                                pin_memory = pin_memory)
        test_loader = DataLoader(test_dataset, batch_size=10, shuffle = False,
                                 num_workers = 2, drop_last = True,
                                 pin_memory = pin_memory)

        self.config["logger"].save_indices_to_file(
            [train_indices, val_indices, test_indices])

        self.config["dataloaders"] = {
            'train': train_loader,
            'val': val_loader,
            'test': test_loader,
            'indices': indices,
        }

    def training_loop(self, optimizer, scheduler):
        """
        Main training loop that handles the training and validation of the model.

        Args:
            optimizer: The optimizer to use for training.
            scheduler: The learning rate scheduler to use.

        Returns:
            tuple: Dictionaries containing losses and metrics for each phase.
        """
        def print_epoch_box(epoch, total_epochs):
            # Generate the epoch string
            epoch_str = f" Epoch {epoch}/{total_epochs} "

            # Determine the width of the box based on the string length
            box_width = len(epoch_str) + 2  # Add padding for the box

            # Create the box
            print(f" ╔{'═' * (box_width)}╗")
            print(f" ║{epoch_str.center(box_width)}║")
            print(f" ╚{'═' * (box_width)}╝")


        scaler = None
        if self.config["device"] == "cuda":
            scaler = GradScaler()
            cudnn.benchmark = True

        # Initialize metric instances and losses
        # This list includes your ConfusionMatrix instance if enabled
        metrics = self.initialize_metrics()
        loss_dict = {"train": {}, "val": {}}

        # Build a list of display metric names (excluding "ConfusionMatrix")
        display_metrics = [m for m in self.config["metrics"] if m != "ConfusionMatrix"]
        metrics_dict = {
            phase: {metric: [] for metric in display_metrics}
            for phase in ["train", "val"]
        }
        best_val_loss = float("inf")
        best_val_metrics = {metric: 0.0 for metric in display_metrics}

        for epoch in range(1, self.config["epochs"] + 1):

            print_epoch_box(epoch, self.config["epochs"])

            for phase in ["train", "val"]:
                is_training = phase == "train"

                if is_training:
                    self.config["model"].train()
                else:
                    self.config["model"].eval()

                running_loss = 0.0
                running_metrics = {metric: 0.0 for metric in display_metrics}
                total_samples = 0

                text =f" - Training {phase} "
                bar_format = f"{text}: {{n_fmt}}/{{total_fmt}} |{{bar}}| {{percentage:6.2f}}%"

                with tqdm(total=len(self.config["dataloaders"][phase]), ncols=102,
                          bar_format=bar_format) as pbar:

                    for inputs, labels, weights in self.config["dataloaders"][phase]:

                        inputs, labels, weights = (
                            inputs.to(self.config["device"]),
                            labels.to(self.config["device"]),
                            weights.to(self.config["device"])
                        )
                        optimizer.zero_grad()
                        batch_weights = torch.mean(weights, dim=0)

                        with torch.set_grad_enabled(is_training):
                            with torch.autocast(
                                    device_type=self.config["device"],
                                    dtype=torch.bfloat16
                                ):
                                outputs = self.config["model"].forward(inputs)
                                if self.config["loss_params"].get('loss') in ['NLLLoss']:
                                    outputs = nn_func.log_softmax(
                                        outputs, dim=1)

                                if self.config["num_classes"] == 1:
                                    outputs = outputs.squeeze()
                                    labels = labels.squeeze().float()
                                else:
                                    labels = labels.squeeze().long()

                                # only apply class weights to multiclass segmentation
                                if self.config["num_classes"] > 1:
                                    if self.config["weights"]:
                                        loss_fn = self.initialize_loss(
                                            weight=batch_weights)
                                    else:
                                        loss_fn = self.initialize_loss()
                                else:
                                    loss_fn = self.initialize_loss()

                                loss = loss_fn(outputs, labels)

                            if is_training:
                                if scaler:
                                    scaler.scale(loss).backward()
                                    scaler.step(optimizer)
                                    scaler.update()
                                else:
                                    loss.backward()
                                    optimizer.step()

                                if isinstance(
                                        scheduler,
                                        torch.optim.lr_scheduler.ReduceLROnPlateau):
                                    scheduler.step(loss)
                                else:
                                    scheduler.step()

                        running_loss += loss.item()
                        total_samples += labels.size(0)

                        with torch.no_grad():
                            preds = (torch.argmax(outputs, dim=1).long()
                                     if self.config["num_classes"] > 1
                                     else (outputs > 0.5).to(torch.uint8))
                            labels = labels.long()

                            # Update display metrics only (skip ConfusionMatrix)
                            for metric_name, metric_fn in zip(self.config["metrics"], metrics):
                                if metric_name != "ConfusionMatrix":
                                    running_metrics[metric_name] += metric_fn(
                                        preds, labels).item()

                        pbar.set_postfix(
                            loss=running_loss / (pbar.n + 1),
                            **{metric: running_metrics[metric] / (pbar.n + 1)
                               for metric in display_metrics}
                        )
                        pbar.update(1)

                epoch_loss = running_loss / len(self.config["dataloaders"][phase])
                epoch_metrics = {metric: running_metrics[metric] /
                                 len(self.config["dataloaders"][phase])
                                 for metric in display_metrics}
                loss_dict[phase][epoch] = epoch_loss

                for metric, value in epoch_metrics.items():
                    metrics_dict[phase][metric].append(value)

                print(f" {phase.title().ljust(5)} Loss: {epoch_loss: .4f}")
                print(f" {phase.title().ljust(5)} ", end='')
                for metric, value in epoch_metrics.items():

                    print(f" {metric}: {value: .4f}", end=" | ")
                print()

                if phase == "val" and epoch_loss < best_val_loss:
                    best_val_loss = epoch_loss
                    torch.save(self.config["model"].state_dict(),
                               os.path.join(self.config["save_directory"],
                               "model_best_loss.pth"))

                if phase == "val":
                    for metric, value in epoch_metrics.items():
                        if value > best_val_metrics[metric]:
                            best_val_metrics[metric] = value
                            torch.save(
                                self.config["model"].state_dict(),
                                os.path.join(self.config["save_directory"],
                                             f"model_best_{metric}.pth")
                            )

        formatted_metrics = {
            metric: f"{value:.4f}" for metric, value in best_val_metrics.items()}
        print(f" Best Validation Metrics: {formatted_metrics}")

        return loss_dict, metrics_dict, metrics

    def train(self):
        """
        Starts the training process for the model.
        """
        
        optimizer = self.initialize_optimizer()
        scheduler = self.initialize_scheduler(optimizer=optimizer)
        loss_dict, metrics_dict, metrics = self.training_loop(optimizer=optimizer,
                                                              scheduler=scheduler)

        self.config["logger"].save_best_metrics(loss_dict=loss_dict,
                                      metrics_dict=metrics_dict)
        self.config["logger"].plot_learning_curves(loss_dict=loss_dict,
                                         metrics_dict=metrics_dict)
        self.config["logger"].save_hyperparameters()
        self.config["logger"].save_data_stats(
            self.config["dataloaders"]["train"].dataset.config["data_stats"])
        if "ConfusionMatrix" in self.config["metrics"]:
            self.config["logger"].save_confusion_matrix(
                conf_metric=metrics[self.config["metrics"].index("ConfusionMatrix")],
                model=self.config["model"],
                val_dataloader=self.config["dataloaders"]["val"],
                device=self.config["device"])<|MERGE_RESOLUTION|>--- conflicted
+++ resolved
@@ -546,11 +546,7 @@
                     if not (isinstance(value, list) and len(value) == 2 and
                             all(isinstance(v, list) and len(v) == 3 for v in value)):
                         text =f" Invalid format in data_stats.json for key {key}"
-<<<<<<< HEAD
-                        self.add_to_report(" - json", text)
-=======
                         self.add_to_report(" - Json", text)
->>>>>>> f2b88fcd
                         raise ValueError()
 
                     data_stats_loaded[key] = [
