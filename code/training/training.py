# -*- coding: utf-8 -*-
"""
A module for training a segmentation model using PyTorch.

This module provides a `Training` class that handles the initialization of the model,
data loading, optimizer and scheduler setup, loss function initialization,
and the main training loop.
"""
import os
import sys
import glob
import json
from datetime import datetime

import numpy as np
from tqdm import tqdm

from AI.tiffdatasetloader import TiffDatasetLoader
from AI.paramconverter import ParamConverter
from AI.model_registry import model_mapping

from tools import display_color as dc
from tools.constants import DISPLAY_COLORS as colors

from torch.cuda.amp import GradScaler
import torch
from torch import nn
from torch.backends import cudnn
import torch.nn.functional as nn_func
from torch.cuda.amp import GradScaler
from torch.nn import (
    CrossEntropyLoss, BCEWithLogitsLoss,
    NLLLoss
)
from torch.optim import (
    Adagrad, Adam, AdamW, NAdam, RMSprop, RAdam, SGD
)
from torch.optim.lr_scheduler import (
    LRScheduler, LambdaLR, MultiplicativeLR, StepLR, MultiStepLR, ConstantLR,
    LinearLR, ExponentialLR, PolynomialLR, CosineAnnealingLR, SequentialLR,
    ReduceLROnPlateau, CyclicLR, OneCycleLR, CosineAnnealingWarmRestarts
)
from torch.utils.data import DataLoader
from torchmetrics.classification import (
    BinaryJaccardIndex, MulticlassJaccardIndex, MulticlassF1Score, BinaryF1Score,
    BinaryAccuracy, MulticlassAccuracy, BinaryAveragePrecision, MulticlassAveragePrecision,
    BinaryConfusionMatrix, MulticlassConfusionMatrix, BinaryPrecision, MulticlassPrecision,
    BinaryRecall, MulticlassRecall
)

from training.training_logger import TrainingLogger

from AI.tiffdatasetloader import TiffDatasetLoader
from AI.tiffdatasetloader import TiffDatasetLoaderConfig
from AI.paramconverter import ParamConverter
from AI.model_registry import model_mapping
from AI.model_registry import model_config_mapping

from training.training_logger import TrainingLogger
from training.training_logger import TrainingLoggerConfig

# Add the system path at the end to avoid dependency issues.
sys.path.append(os.path.dirname(os.path.dirname(os.path.abspath(__file__))))

# ---------------------------------------------------------------------------


class Training:
    """
        A module for training a segmentation model using PyTorch.
    """

    def __repr__(self):
        """
        Returns a string representation of the Training class.

        Returns:
            str: A string indicating the class name.
        """
        return 'Training'

    def add_to_report(self, text, who):
        """
            Add a message to a report
        """
        if self.report is not None:
            self.report.add(text, who)

    def __init__(self, **kwargs):
        """
        Initializes the Training class with given parameters.

        Args:
            **kwargs: Keyword arguments containing configuration parameters such as:
                - subfolders (list): List of subfolder names containing the dataset.
                - data_dir (str): Directory containing the dataset.
                - run_dir (str): Directory for saving model outputs.
                - hyperparameters (Hyperparameters): An object containing model
                                                    and training parameters.

        Raises:
            Exception: If pathLogDir is not provided.
        """
        self.param_converter = ParamConverter()
        self.device = 'cuda' if torch.cuda.is_available() else 'cpu'
        self.subfolders = kwargs.get('subfolders')
        if not self.subfolders or not isinstance(self.subfolders, list):
            raise ValueError("The 'subfolders' argument must be provided as a non-empty list.")
        self.data_dir = kwargs.get('data_dir')
        self.run_dir = kwargs.get('run_dir')
        self.hyperparameters = kwargs.get('hyperparameters')
        if self.hyperparameters is None:
            raise ValueError("The 'hyperparameters' argument must be provided and not None.")
        self.num_file = kwargs.get('num_file')
        self.report = kwargs.get('report')
        self.dataloaders = {}  # Initialize dataloaders attribute
        self.display = dc.DisplayColor()

        # Extract category-wise parameters
        # Helper function to extract parameters from hyperparameters
        def extract_params(category):
        
            try:

                if self.hyperparameters is None or not hasattr(self.hyperparameters, "get_parameters"):
                      text = "The 'hyperparameters' object must have a 'get_parameters' method,"\
                            " and not be None."
                      raise ValueError(text)

                return dict(self.hyperparameters.get_parameters()[category])

            except KeyError:
                # Handle the case where the category does not exist.
                text = f"Error: The category '{category}' does not exist in the hyperparameters."
                self.add_to_report(' - Hyperparameters', text)
                return None

            except Exception as e:
                # Handle other potential exceptions.
                text = f"An error occurred: {e}"
                self.add_to_report(' - Hyperparameters', text)
                return None

        # Extracting parameters for different categories
        self.model_params = extract_params('Model')
        self.optimizer_params = extract_params('Optimizer')
        self.scheduler_params = extract_params('Scheduler')
        self.loss_params = extract_params('Loss')
        self.training_params = extract_params('Training')
        self.data = extract_params('Data')

        # Determine the number of classes
        self.num_classes = int(self.model_params.get('num_classes', 1))
        self.num_classes = 1 if self.num_classes <= 2 else self.num_classes

        # Loss parameters
        self.weights = self.param_converter.convert_param(
            self.loss_params.get('weights', "False"))
        self.ignore_background = bool(self.param_converter.convert_param(
            self.loss_params.get('ignore_background', "False")
        ))
        if self.ignore_background:
            self.ignore_index = -1
        else:
            self.ignore_index = -100

        # Training parameters
        self.batch_size = int(self.training_params.get('batch_size', 8))
        self.val_split = float(self.training_params.get('val_split', 0.8))
        self.epochs = int(self.training_params.get('epochs', 10))

        # Data parameters
        self.img_res = int(self.data.get('img_res', 560))
        self.crop_size = int(self.data.get('crop_size', 224))
        self.num_samples = int(self.data.get('num_samples', 500))

        # Control Num image to process
        if self.num_file is None or self.num_samples is None:
            text = "'num_file' and 'num_samples' must not be None."
            self.add_to_report(text, '')
            raise ValueError(text)

        if self.num_file <= self.num_samples:
            text = (
                f' - num_samples ({self.num_samples}) > '
                f'maximum number of images to process ({self.num_file})'
                )
            self.add_to_report(' - Hyperparameters', text)
            raise ValueError
        if self.num_samples < 16:
            text = f'num_samples ({self.num_samples}) must be >= 16 '
            self.add_to_report(text, '')
            raise ValueError

        # Extract and parse metrics from the ini file
        self.metrics_str = self.training_params.get('metrics', '')
        self.training_time = datetime.now().strftime("%d-%m-%y-%H-%M-%S")
        self.model_mapping = model_mapping
        self.model_config_mapping = model_config_mapping

        self.optimizer_mapping = {
            'Adagrad': Adagrad,
            'Adam': Adam,
            'AdamW': AdamW,
            'NAdam': NAdam,
            'RMSprop': RMSprop,
            'RAdam': RAdam,
            'SGD': SGD
        }

        self.loss_mapping = {
            'CrossEntropyLoss': CrossEntropyLoss,
            'BCEWithLogitsLoss': BCEWithLogitsLoss,
            'NLLLoss': NLLLoss,
        }

        self.scheduler_mapping = {
            'LRScheduler': LRScheduler,
            'LambdaLR': LambdaLR,
            'MultiplicativeLR': MultiplicativeLR,
            'StepLR': StepLR,
            'MultiStepLR': MultiStepLR,
            'ConstantLR': ConstantLR,
            'LinearLR': LinearLR,
            'ExponentialLR': ExponentialLR,
            'PolynomialLR': PolynomialLR,
            'CosineAnnealingLR': CosineAnnealingLR,
            'SequentialLR': SequentialLR,
            'ReduceLROnPlateau': ReduceLROnPlateau,
            'CyclicLR': CyclicLR,
            'OneCycleLR': OneCycleLR,
            'CosineAnnealingWarmRestarts': CosineAnnealingWarmRestarts
        }

        self.model = self.initialize_model()
        self.save_directory = self.create_unique_folder()
        self.logger = TrainingLogger(
            TrainingLoggerConfig(save_directory=self.save_directory,
                                     num_classes=self.num_classes,
                                     model_params=self.model_params,
                                     optimizer_params=self.optimizer_params,
                                     scheduler_params=self.scheduler_params,
                                     loss_params=self.loss_params,
                                     training_params=self.training_params,
                                     data=self.data)
            )

        self.metrics = []  # Initialize metrics attribute
        self.metrics_mapping = {}  # Initialize metrics_mapping attribute

    def create_metric(self, binary_metric, multiclass_metric):
        """
        Creates a metric based on the number of classes.

        Args:
            binary_metric: The binary metric to use.
            multiclass_metric: The multiclass metric to use.

        Returns:
            Instance of the appropriate metric.
        """
        return (
            binary_metric(ignore_index=self.ignore_index).to(self.device)
            if self.num_classes == 1
            else multiclass_metric(num_classes=self.num_classes,
                                   ignore_index=self.ignore_index).to(self.device)
        )


    def initialize_metrics(self):
        """
        Initializes the specified metrics for evaluation.

        Returns:
            list: A list of metric instances corresponding to the specified names.

        Raises:
            ValueError: If a specified metric is not recognized.
        """
        self.metrics_mapping = {
            "Jaccard": self.create_metric(BinaryJaccardIndex, MulticlassJaccardIndex),
            "F1": self.create_metric(BinaryF1Score, MulticlassF1Score),
            "Accuracy": self.create_metric(BinaryAccuracy, MulticlassAccuracy),
            "AveragePrecision": self.create_metric(BinaryAveragePrecision,
                                                   MulticlassAveragePrecision),
            "ConfusionMatrix": self.create_metric(BinaryConfusionMatrix, MulticlassConfusionMatrix),
            "Precision": self.create_metric(BinaryPrecision, MulticlassPrecision),
            "Recall": self.create_metric(BinaryRecall, MulticlassRecall),
        }

        # Parse metrics from string input or use default
        self.metrics = [metric.strip()
                        for metric
                        in self.metrics_str.split(',')] if self.metrics_str else ["Jaccard"]

        # Retrieve metric instances
        selected_metrics = []
        for metric in self.metrics:
            if metric in self.metrics_mapping:
                selected_metrics.append(self.metrics_mapping[metric])
            else:
                text =f" - Metric '{metric}' not recognized"
                self.add_to_report(' - Hyperparameters', text)
                raise ValueError()

        return selected_metrics

    def initialize_optimizer(self):
        """
        Initializes the optimizer based on the specified parameters.

        Returns:
            Optimizer configured.
        """
        optimizer_name = self.optimizer_params.get('optimizer', 'Adam')
        optimizer_class = self.optimizer_mapping.get(optimizer_name)

        if not optimizer_class:
            text =f" - Optimizer '{optimizer_name}' is not supported"
            self.add_to_report(' - Hyperparameters', text)
            raise ValueError()


        converted_params = {k: self.param_converter.convert_param(v)
                            for k, v in self.optimizer_params.items() if k != 'optimizer'}

        return optimizer_class(self.model.parameters(), **converted_params)

    def initialize_scheduler(self, optimizer):
        """
        Initializes the learning rate scheduler.

        Args:
            optimizer: The optimizer to use with the scheduler.

        Returns:
            Learning rate scheduler configured.
        """
        scheduler_name = self.scheduler_params.get('scheduler', 'ConstantLR')
        scheduler_class = self.scheduler_mapping.get(scheduler_name)

        if not scheduler_class:
            text =f" - Scheduler '{scheduler_name}' is not supported"
            self.add_to_report(' - Hyperparameters', text)
            raise ValueError()

        converted_params = {k: self.param_converter.convert_param(v)
                            for k, v in self.scheduler_params.items() if k != 'scheduler'}

        if not converted_params:
            return scheduler_class(optimizer)

        return scheduler_class(optimizer, **converted_params)

    def initialize_loss(self, **dynamic_params):
        """
        Initializes the loss function based on the specified parameters.

        Args:
            **dynamic_params: Dynamic parameters to use for the loss function.

        Returns:
            Loss function configured.
        """
        loss_name = self.loss_params.get('loss', 'CrossEntropyLoss')
        loss_class = self.loss_mapping.get(loss_name)

        if not loss_class:
            text = f" - Loss '{loss_name}' is not supported"
            self.add_to_report(text, '')
            raise ValueError(
                f"Loss '{loss_name}' is not supported. Check your 'loss_mapping'.")

        # Convert static parameters from config
        converted_params = {
            k: self.param_converter.convert_param(v)
            for k, v in self.loss_params.items()
            # Exclude unwanted params
            if k not in {'loss', 'ignore_background', 'weights'}
        }

        # Merge with dynamic parameters (e.g., batch-specific weights)
        final_params = {**converted_params, **dynamic_params}

        # Check if ignore_index should be included (for all losses except BCEWithLogitsLoss)
        if loss_name == 'BCEWithLogitsLoss':
            # Remove ignore_index if not needed
            final_params.pop('ignore_index', None)
        else:
            if self.num_classes > 1:
                final_params['ignore_index'] = self.ignore_index
            else:
                # Remove ignore_index if not needed
                final_params.pop('ignore_index', None)

        return loss_class(**final_params)

    def initialize_model(self) -> nn.Module:
        """
        Initializes the model based on the specified parameters.

        Returns:
            nn.Module: Instance of the configured model.
        """
        model_name = self.model_params.get('model_type', 'UnetVanilla')

        if model_name not in self.model_mapping:
            text = f" - Model '{model_name}' is not supported"
            self.add_to_report(text, '')
            raise ValueError(
                f"Model '{model_name}' is not supported. Check your 'model_mapping'.")

        model_class = self.model_mapping[model_name]
        model_config_class = self.model_config_mapping[model_name]

        self.model_params['num_classes'] = self.num_classes

        required_params = {
            k: self.param_converter.convert_param(v)
            for k, v in self.model_params.items() if k in model_class.REQUIRED_PARAMS
        }
        optional_params = {
            k: self.param_converter.convert_param(v)
            for k, v in self.model_params.items() if k in model_class.OPTIONAL_PARAMS
       }

        required_params.pop('model_type', None)
        optional_params.pop('model_type', None)

        try:
            typed_required_params = {
                k: model_class.REQUIRED_PARAMS[k](v)
                for k, v in required_params.items()
            }

            typed_optional_params = {
                k: model_class.OPTIONAL_PARAMS[k](v)
                for k, v in optional_params.items()
            }
        except ValueError as e:
            text =f" - Error converting parameters for model '{model_name}' : {e}"
            self.add_to_report(' - Hyperparameter',text)
            raise ValueError()

        return model_class(
                model_config_class(
                    **typed_required_params, **typed_optional_params
                )
            ).to(self.device)

    def create_unique_folder(self):
        """
        Creates a unique folder for saving model weights
        and logs based on the current training parameters.

        Returns:
            str: The path to the created directory.
        """
        filename = f"{self.model_params.get('model_type', 'UnetVanilla')}__" \
            f"{self.training_time}"

        save_directory = os.path.join(str(self.run_dir),
                                      str(filename))

        if not os.path.exists(save_directory):
            os.makedirs(save_directory)
        return save_directory

    def load_segmentation_data(self):
        """
        Loads segmentation data from the specified directories,
        prepares datasets, and creates data loaders.

        This method also handles the loading of normalization statistics
        and the splitting of data into training,
        validation, and test sets.
        """

        def load_data_stats(data_dir):
            """
            Loads normalization statistics from a JSON file. Provides default normalization
            stats if the file is missing or improperly formatted.

            Args:
                data_dir (str): Directory containing the data stats JSON file.

            Returns:
                dict: A dictionary containing the loaded data statistics.
            """
            neutral_stats = [
                # Default mean and std
                np.array([0.5] * 3), np.array([0.5] * 3)]
            json_file_path = os.path.join(data_dir, 'data_stats.json')

            if not os.path.exists(json_file_path):
                self.display.print(" File 'json' not found ! ",
                                       colors['warning'], bold = True)
                self.display.print(" Using default normalization stats." ,
                                       colors['warning'])
                text = " File not found. Using file default normalization"
                self.add_to_report(" - Json", text)
                return {"default": neutral_stats}

            print(" A Json file has been found. Its data will be used during training.")

            try:
                with open(json_file_path, 'r', encoding="utf-8") as file:
                    raw_data_stats = json.load(file)

                data_stats_loaded = {}
                for key, value in raw_data_stats.items():
                    if not (isinstance(value, list) and len(value) == 2 and
                            all(isinstance(v, list) and len(v) == 3 for v in value)):
                        text =f" Invalid format in data_stats.json for key {key}"
                        self.add_to_report(" - Json", text)
                        raise ValueError()

                    data_stats_loaded[key] = [
                        np.array(value[0]),
                        np.array(value[1])
                    ]

                return data_stats_loaded

            except (json.JSONDecodeError, ValueError) as e:
               
                text = " Error loading data stats : "
                self.display.print(text, colors['error'], bold = True)
                text = " Using default normalization stats."
                self.display.print(text, colors['warning'], bold = True)

                text = (f" Error loading data stats from {json_file_path}:\n {e}.")
                self.add_to_report(" - Json", text)
                return {"default": neutral_stats}

        def generate_random_indices(num_samples, val_split, subfolders, num_sample_subfolder):
            """
            Generates random indices for splitting the dataset into training, validation,
            and test sets.

            Args:
                num_samples (int): Total number of samples in the dataset.
                val_split (float): Proportion of the dataset to use for validation.
                subfolders (list): List of subfolder names containing the dataset.
                num_sample_subfolder (dict): Dictionary mapping subfolder names to
                                            the number of samples in each.

            Returns:
                tuple: Three lists containing the indices for training, validation, and test sets.
            """
            num_train = int(num_samples * val_split)
            num_val = num_samples - num_train
            all_indices = [
                (sub_folder_temp, sample_id)
                for sub_folder_temp in subfolders
                for sample_id in range(num_sample_subfolder[sub_folder_temp])
            ]
            np.random.shuffle(all_indices)
            val_indices_temp = np.random.choice(
                len(all_indices), size=num_val, replace=False)
            val_set = set(val_indices_temp)
            train_indices_temp = [
                idx for idx in range(len(all_indices)) if idx not in val_set
            ][:num_train]
            train_set = set(train_indices_temp)
            all_indices_set = set(range(len(all_indices)))
            test_indices_temp = list(all_indices_set - train_set - val_set)
            train_indices_temp = [all_indices[i] for i in train_indices_temp]
            val_indices_temp = [all_indices[i] for i in val_indices_temp]
            test_indices_temp = [all_indices[i] for i in test_indices_temp]
            return train_indices_temp, val_indices_temp, test_indices_temp

        img_data = {}
        mask_data = {}
        num_sample_per_subfolder = {}
        data_stats = load_data_stats(self.data_dir)

        if not self.subfolders or not isinstance(self.subfolders, list):
            text = "The 'subfolders' attribute must be a non-empty list before loading data."
            raise ValueError(text)

        for subfolder in self.subfolders:
            img_folder = os.path.join(
                str(self.data_dir),
                str(subfolder),
                "images")
            mask_folder = os.path.join(
                str(self.data_dir),
                str(subfolder),
                "masks")
            img_files = sorted(glob.glob(os.path.join(img_folder, "*")))
            mask_files = sorted(glob.glob(os.path.join(mask_folder, "*")))
            assert len(img_files) == len(mask_files), (
                f"Mismatch: {len(img_files)} images, {len(mask_files)} masks in {subfolder}"
            )
            img_data[subfolder] = img_files
            mask_data[subfolder] = mask_files
            num_sample_per_subfolder[subfolder] = len(img_files)

        train_indices, val_indices, test_indices = generate_random_indices(
            num_samples=self.num_samples,
            val_split=self.val_split,
            subfolders=self.subfolders,
            num_sample_subfolder=num_sample_per_subfolder,
        )

        indices = [train_indices, val_indices, test_indices]

        train_dataset = TiffDatasetLoader(
            TiffDatasetLoaderConfig(
                indices=train_indices,
                img_data=img_data,
                mask_data=mask_data,
                num_classes=self.num_classes,
                crop_size=(self.crop_size, self.crop_size),
                data_stats=data_stats,
                img_res=self.img_res,
                ignore_background=self.ignore_background
            )
        )

        val_dataset = TiffDatasetLoader(
            TiffDatasetLoaderConfig(
                indices=train_indices,
                img_data=img_data,
                mask_data=mask_data,
                num_classes=self.num_classes,
                crop_size=(self.crop_size, self.crop_size),
                data_stats=data_stats,
                img_res=self.img_res,
                ignore_background=self.ignore_background
            )
        )

        test_dataset = TiffDatasetLoader(
            TiffDatasetLoaderConfig(
                indices=train_indices,
                img_data=img_data,
                mask_data=mask_data,
                num_classes=self.num_classes,
                crop_size=(self.crop_size, self.crop_size),
                data_stats=data_stats,
                img_res=self.img_res,
                ignore_background=self.ignore_background
            )
        )

        pin_memory = self.device== 'cuda'

        train_loader = DataLoader(train_dataset, batch_size=self.batch_size,
                                  shuffle = True, num_workers = 2, drop_last = True,
                                  pin_memory = pin_memory)
        val_loader = DataLoader(val_dataset, batch_size = self.batch_size,
                                shuffle = False, num_workers = 2, drop_last = True,
                                pin_memory = pin_memory)
        test_loader = DataLoader(test_dataset, batch_size=10, shuffle = False,
                                 num_workers = 2, drop_last = True,
                                 pin_memory = pin_memory)

        self.logger.save_indices_to_file(
            [train_indices, val_indices, test_indices])

        self.dataloaders = {
            'train': train_loader,
            'val': val_loader,
            'test': test_loader,
            'indices': indices,
        }

    def training_loop(self, optimizer, scheduler):
        """
        Main training loop that handles the training and validation of the model.

        Args:
            optimizer: The optimizer to use for training.
            scheduler: The learning rate scheduler to use.

        Returns:
            tuple: Dictionaries containing losses and metrics for each phase.
        """
        def print_epoch_box(epoch, total_epochs):
            # Generate the epoch string
            epoch_str = f" Epoch {epoch}/{total_epochs} "

            # Determine the width of the box based on the string length
            box_width = len(epoch_str) + 2  # Add padding for the box

            # Create the box
            print(f" ╔{'═' * (box_width)}╗")
            print(f" ║{epoch_str.center(box_width)}║")
            print(f" ╚{'═' * (box_width)}╝")


        scaler = None
        if self.device == "cuda":
            scaler = GradScaler()
            cudnn.benchmark = True

        # Initialize metric instances and losses
        # This list includes your ConfusionMatrix instance if enabled
        metrics = self.initialize_metrics()
        loss_dict = {"train": {}, "val": {}}

        # Build a list of display metric names (excluding "ConfusionMatrix")
        display_metrics = [m for m in self.metrics if m != "ConfusionMatrix"]
        metrics_dict = {
            phase: {metric: [] for metric in display_metrics}
            for phase in ["train", "val"]
        }
        best_val_loss = float("inf")
        best_val_metrics = {metric: 0.0 for metric in display_metrics}

        for epoch in range(1, self.epochs + 1):

            print_epoch_box(epoch, self.epochs)

            for phase in ["train", "val"]:
                is_training = phase == "train"

                if is_training:
                    self.model.train()
                else:
                    self.model.eval()

                running_loss = 0.0
                running_metrics = {metric: 0.0 for metric in display_metrics}
                total_samples = 0


                # Use tqdm to create a progress bar
<<<<<<< HEAD

                with tqdm(total=len(self.config["dataloaders"][phase]), unit="batch", leave=True) as pbar:
=======
                bar_width = 10
                with tqdm(total=len(self.dataloaders[phase]), ncols=102,
                                 leave=True, ncols= bar_width) as pbar:
                    pbar.set_description(f"{phase.capitalize()} Epoch {epoch}/{self.epochs}")
                    pbar.set_postfix(loss=0.0, **{metric: 0.0 for metric in display_metrics})
>>>>>>> d3e74d38


                    for inputs, labels, weights in self.dataloaders[phase]:

                        inputs, labels, weights = (
                            inputs.to(self.device),
                            labels.to(self.device),
                            weights.to(self.device)
                        )
                        optimizer.zero_grad()
                        batch_weights = torch.mean(weights, dim=0)

                        with torch.set_grad_enabled(is_training):
                            with torch.autocast(
                                    device_type=self.device,
                                    dtype=torch.bfloat16
                                ):
                                outputs = self.model.forward(inputs)
                                if self.loss_params.get('loss') in ['NLLLoss']:
                                    outputs = nn_func.log_softmax(
                                        outputs, dim=1)

                                if self.num_classes == 1:
                                    outputs = outputs.squeeze()
                                    labels = labels.squeeze().float()
                                else:
                                    labels = labels.squeeze().long()

                                # only apply class weights to multiclass segmentation
                                if self.num_classes > 1:
                                    if self.weights:
                                        loss_fn = self.initialize_loss(
                                            weight=batch_weights)
                                    else:
                                        loss_fn = self.initialize_loss()
                                else:
                                    loss_fn = self.initialize_loss()

                                loss = loss_fn(outputs, labels)

                            if is_training:
                                if scaler:
                                    scaler.scale(loss).backward()
                                    scaler.step(optimizer)
                                    scaler.update()
                                else:
                                    loss.backward()
                                    optimizer.step()

                                if isinstance(
                                        scheduler,
                                        torch.optim.lr_scheduler.ReduceLROnPlateau):
                                    scheduler.step(loss)
                                else:
                                    scheduler.step()

                        running_loss += loss.item()
                        total_samples += labels.size(0)

                        with torch.no_grad():
                            preds = (torch.argmax(outputs, dim=1).long()
                                     if self.num_classes > 1
                                     else (outputs > 0.5).to(torch.uint8))
                            labels = labels.long()

                            # Update display metrics only (skip ConfusionMatrix)
                            for metric_name, metric_fn in zip(self.metrics, metrics):
                                if metric_name != "ConfusionMatrix":
                                    running_metrics[metric_name] += metric_fn(
                                        preds, labels).item()

                        pbar.set_postfix(
                            loss=running_loss / (pbar.n + 1),
                            **{metric: running_metrics[metric] / (pbar.n + 1)
                               for metric in display_metrics}
                        )
                        pbar.update(1)

                epoch_loss = running_loss / len(self.dataloaders[phase])
                epoch_metrics = {metric: running_metrics[metric] /
                                 len(self.dataloaders[phase])
                                 for metric in display_metrics}
                loss_dict[phase][epoch] = epoch_loss

                for metric, value in epoch_metrics.items():
                    metrics_dict[phase][metric].append(value)

                print(f" {phase.title().ljust(5)} Loss: {epoch_loss: .4f}")
                print(f" {phase.title().ljust(5)} ", end='')
                for metric, value in epoch_metrics.items():

                    print(f" {metric}: {value: .4f}", end=" | ")
                print()

                if phase == "val" and epoch_loss < best_val_loss:
                    best_val_loss = epoch_loss
                    torch.save(self.model.state_dict(),
                               os.path.join(self.save_directory,
                               "model_best_loss.pth"))

                if phase == "val":
                    for metric, value in epoch_metrics.items():
                        if value > best_val_metrics[metric]:
                            best_val_metrics[metric] = value
                            torch.save(
                                self.model.state_dict(),
                                os.path.join(self.save_directory,
                                             f"model_best_{metric}.pth")
                            )

        formatted_metrics = {
            metric: f"{value:.4f}" for metric, value in best_val_metrics.items()}
        print(f" Best Validation Metrics: {formatted_metrics}")

        return loss_dict, metrics_dict, metrics

    def train(self):
        """
        Starts the training process for the model.
        """
        
        optimizer = self.initialize_optimizer()
        scheduler = self.initialize_scheduler(optimizer=optimizer)
        loss_dict, metrics_dict, metrics = self.training_loop(optimizer=optimizer,
                                                              scheduler=scheduler)

        self.logger.save_best_metrics(loss_dict=loss_dict,
                                      metrics_dict=metrics_dict)
        self.logger.plot_learning_curves(loss_dict=loss_dict,
                                         metrics_dict=metrics_dict)
        self.logger.save_hyperparameters()
        self.logger.save_data_stats(
            self.dataloaders["train"].dataset.config["data_stats"])
        if "ConfusionMatrix" in self.metrics:
            self.logger.save_confusion_matrix(
                conf_metric=metrics[self.metrics.index("ConfusionMatrix")],
                model=self.model,
                val_dataloader=self.dataloaders["val"],
                device=self.device)<|MERGE_RESOLUTION|>--- conflicted
+++ resolved
@@ -728,16 +728,8 @@
 
 
                 # Use tqdm to create a progress bar
-<<<<<<< HEAD
-
-                with tqdm(total=len(self.config["dataloaders"][phase]), unit="batch", leave=True) as pbar:
-=======
-                bar_width = 10
-                with tqdm(total=len(self.dataloaders[phase]), ncols=102,
-                                 leave=True, ncols= bar_width) as pbar:
-                    pbar.set_description(f"{phase.capitalize()} Epoch {epoch}/{self.epochs}")
-                    pbar.set_postfix(loss=0.0, **{metric: 0.0 for metric in display_metrics})
->>>>>>> d3e74d38
+
+                with tqdm(total=len(self.dataloaders[phase]), unit="batch", leave=True) as pbar:
 
 
                     for inputs, labels, weights in self.dataloaders[phase]:
