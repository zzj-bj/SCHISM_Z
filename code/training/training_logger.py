--- conflicted
+++ resolved
@@ -2,12 +2,8 @@
 """
 A module for logging training metrics, saving hyperparameters, and visualizing results.
 This module provides a `TrainingLogger` class that handles the logging of training metrics,
-<<<<<<< HEAD
-saving hyperparameters to an INI file, and visualizing results such as learning curves and confusion matrices.
-=======
 saving hyperparameters to an INI file, 
 and visualizing results such as learning curves and confusion matrices.
->>>>>>> 1d064890
 """
 from dataclasses import dataclass
 import os
@@ -34,11 +30,7 @@
     """    
     A class to log training metrics, save hyperparameters, and visualize results.
     """
-<<<<<<< HEAD
-    def __init__(self, save_directory, num_classes, model_params, optimizer_params, scheduler_params, loss_params, training_params, data):
-=======
     def __init__(self, training_logger_config: TrainingLoggerConfig):
->>>>>>> 1d064890
         """
         Initializes the TrainingLogger.
 
