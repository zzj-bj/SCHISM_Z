# -*- coding: utf-8 -*-
"""
This module allows creating a menu and managing the input choice based on the selection.
You can choose the frame format of the menu.
It is possible to opt for a static menu or a dynamic menu.

@author: Pierre.FANCELLI
"""
import sys

from tools import constants as ct

#============================================================================

class Menu :
    """
    This class allows creating a menu and managing the input choice based on the selection.
    You can choose the frame format of the menu.

    You can choose the style of the menu frame between:
    'simple', 'double', 'rounds', 'ASCII', or 'Unicode'.
    The default style is 'double'.
    """

    def __init__(self, selected_menu,  dynamic_menu = None, style = ''):

        self.selected_menu = selected_menu
        self.dynamic_menu = dynamic_menu
        self.style = style

        # Check selec menu
        self.unknown_menu = False
        if self.selected_menu == 'Dynamic':
            if self.dynamic_menu is None :
                print('!!! The menu is absent !!!')
                sys.exit()
            else:
                self.board = [str(element) for element in self.dynamic_menu]
        elif self.selected_menu in ct.MENUS:
            self.board = [str(element) for element in ct.MENUS[self.selected_menu]]
        else:
            self.unknown_menu = True

        # Select pattern
        style_mapping = {
            'simple': ct.PATTERN['simple'],
            'double' : ct.PATTERN['double'],
            'rounds': ct.PATTERN['rounds'],
            'ASCII': ct.PATTERN['ASCII'],
            'Unicode': ct.PATTERN['Unicode']
        }
        self.frame = style_mapping.get(self.style, ct.PATTERN['double'])

        self.ligne = 0


    def display_menu(self):
<<<<<<< HEAD
        """        
        Method to display the menu based on the selected style and content.
        """
        if self.unknow_menu :
            print(f" '{self.sel_menu}' : This menu doesn't existe in the dictionary !!!")
=======
        """ display the menu """
        if self.unknown_menu :
            print(f" '{self.selected_menu}' : This menu doesn't existe in the dictionary !!!")
>>>>>>> 239edcb7
            sys.exit()
        else:
            max_length = max(len(chaine) for chaine in self.board)
            self.ligne = len(self.board)
            box_width = max_length + 6

            # Create the pattern
            print(f"{self.frame[1]}{self.frame[10] * box_width}{self.frame[3]}")
            print(f"{self.frame[11]}{self.board[0].center(box_width )}{self.frame[11]}")
            print(f"{self.frame[4]}{self.frame[10] * box_width}{self.frame[6]}")
            for i in range(1, self.ligne):
                print(f"{self.frame[11]} {i} : {self.board[i].ljust(max_length)} {self.frame[11]}")
            print(f"{self.frame[7]}{self.frame[10] * box_width}{self.frame[9]}")

            if self.ligne < 2 :
                print(f" '{self.board[0]}' : Menu without Choise !!!")
                sys.exit()

    def selection(self):
        """
        Method to manage the user's choice in the menu.
        """
        while True:
            try:
                select = int(input("[?] Make your choice: "))
                if 1 <= select <= self.ligne - 1 :
                    return select
<<<<<<< HEAD
                print(f"[X] Invalid selection. Try again ! {ct.BELL}")
=======
                else:
                    print(f"[X] Invalid choice. Try again ! {ct.BELL}")
>>>>>>> 239edcb7
            # Input is not a number
            except ValueError:
                print(f"[X] Waiting for number. Try again ! {ct.BELL}")<|MERGE_RESOLUTION|>--- conflicted
+++ resolved
@@ -55,17 +55,11 @@
 
 
     def display_menu(self):
-<<<<<<< HEAD
         """        
         Method to display the menu based on the selected style and content.
         """
         if self.unknow_menu :
             print(f" '{self.sel_menu}' : This menu doesn't existe in the dictionary !!!")
-=======
-        """ display the menu """
-        if self.unknown_menu :
-            print(f" '{self.selected_menu}' : This menu doesn't existe in the dictionary !!!")
->>>>>>> 239edcb7
             sys.exit()
         else:
             max_length = max(len(chaine) for chaine in self.board)
@@ -93,12 +87,7 @@
                 select = int(input("[?] Make your choice: "))
                 if 1 <= select <= self.ligne - 1 :
                     return select
-<<<<<<< HEAD
                 print(f"[X] Invalid selection. Try again ! {ct.BELL}")
-=======
-                else:
-                    print(f"[X] Invalid choice. Try again ! {ct.BELL}")
->>>>>>> 239edcb7
             # Input is not a number
             except ValueError:
                 print(f"[X] Waiting for number. Try again ! {ct.BELL}")