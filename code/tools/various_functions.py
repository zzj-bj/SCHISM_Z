# -*- coding: utf-8 -*-
"""
Collection of non-specific functions used in the program.
    - Waiting for a Yes or No Answer
    - Enter a percentage

@author: Pierre.FANCELLI
"""

from tools import constants as ct

#==============================================================================
def answer_yes_or_no(message):
    """
    This function retum.
      True for yes, y, oui, o.
      False for no, non n.
     The input does not take uppercase letters into account."
    """
    while True:
        reponse = input(f"[?] {message} (y/n) ? : ").strip().lower()
        if reponse in ['yes', 'y', 'oui', 'o']:
            return True
        if reponse in ['no', 'non', 'n']:
            return False
<<<<<<< HEAD
        print("incorrect answer !!! ")

def input_percentage(message):
    """
    This function allows you to enter a percentage value between 1 and 100.

    It returns the value as a decimal (e.g., 50% becomes 0.5).
    
    If the input is not a valid number or is outside the range, it prompts the user
=======
        else:
            print(f"incorrect answer !!! {ct.BELL}")

def input_percentage(message):
    """
    This function returns a real number between 0 and 1
    that corresponds to a percentage.
>>>>>>> 239edcb7
    """
    while True:
        try:
            value = float(input(f"[?] {message} : "))
            if 1 <= value <= 100:
                return value / 100
            else:
                print(f"Error: The value must be between 1 and 100. {ct.BELL}")
        except ValueError:
            print(f"Error: Please enter a valid number. {ct.BELL}")<|MERGE_RESOLUTION|>--- conflicted
+++ resolved
@@ -23,25 +23,12 @@
             return True
         if reponse in ['no', 'non', 'n']:
             return False
-<<<<<<< HEAD
         print("incorrect answer !!! ")
-
-def input_percentage(message):
-    """
-    This function allows you to enter a percentage value between 1 and 100.
-
-    It returns the value as a decimal (e.g., 50% becomes 0.5).
-    
-    If the input is not a valid number or is outside the range, it prompts the user
-=======
-        else:
-            print(f"incorrect answer !!! {ct.BELL}")
 
 def input_percentage(message):
     """
     This function returns a real number between 0 and 1
     that corresponds to a percentage.
->>>>>>> 239edcb7
     """
     while True:
         try:
