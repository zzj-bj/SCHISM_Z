--- conflicted
+++ resolved
@@ -81,16 +81,11 @@
         super().__init__()
 
         self.config = asdict(dinov2_segmentor_config)
-<<<<<<< HEAD
-        assert self.config["size"] in self.emb_size.keys(), "Invalid size embedding size"
-        self.config["embedding_size"] = self.emb_size[str(self.config["size"])]
-=======
         self.config["embedding_size"] = self.emb_size[self.config["size"]]
         assert dinov2_segmentor_config.size in self.emb_size, "Invalid size embedding size"
         
         # Set the device
         device = torch.device("cuda" if torch.cuda.is_available() else "cpu")
->>>>>>> d76ce6de
 
         if self.config["quantize"] :
             self.quantization_config = BitsAndBytesConfig(
